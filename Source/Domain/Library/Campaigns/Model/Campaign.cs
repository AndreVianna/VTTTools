<<<<<<< HEAD
﻿namespace VttTools.Library.Campaigns.Model;

public record Campaign {
    public Guid? EpicId { get; init; }
    public Guid OwnerId { get; init; }
    public Guid Id { get; init; } = Guid.CreateVersion7();
    [MaxLength(128)]
    public string Name { get; init; } = string.Empty;
    [MaxLength(4096)]
    public string Description { get; init; } = string.Empty;
    public Resource Background { get; init; } = null!;
    public bool IsPublished { get; init; }
    public bool IsPublic { get; init; }
    public IReadOnlyList<Adventure> Adventures { get; init; } = [];
=======
﻿namespace VttTools.Library.Campaigns.Model;

public record Campaign {
    public Guid? EpicId { get; init; }
    public Guid OwnerId { get; init; }
    public Guid Id { get; init; } = Guid.CreateVersion7();
    [MaxLength(128)]
    public string Name { get; init; } = string.Empty;
    [MaxLength(4096)]
    public string Description { get; init; } = string.Empty;
    public Resource Background { get; init; } = null!;
    public bool IsPublished { get; init; }
    public bool IsPublic { get; init; }
    public List<Adventure> Adventures { get; init; } = [];
>>>>>>> 43aa8d96
}<|MERGE_RESOLUTION|>--- conflicted
+++ resolved
@@ -1,5 +1,4 @@
-<<<<<<< HEAD
-﻿namespace VttTools.Library.Campaigns.Model;
+namespace VttTools.Library.Campaigns.Model;
 
 public record Campaign {
     public Guid? EpicId { get; init; }
@@ -13,20 +12,4 @@
     public bool IsPublished { get; init; }
     public bool IsPublic { get; init; }
     public IReadOnlyList<Adventure> Adventures { get; init; } = [];
-=======
-﻿namespace VttTools.Library.Campaigns.Model;
-
-public record Campaign {
-    public Guid? EpicId { get; init; }
-    public Guid OwnerId { get; init; }
-    public Guid Id { get; init; } = Guid.CreateVersion7();
-    [MaxLength(128)]
-    public string Name { get; init; } = string.Empty;
-    [MaxLength(4096)]
-    public string Description { get; init; } = string.Empty;
-    public Resource Background { get; init; } = null!;
-    public bool IsPublished { get; init; }
-    public bool IsPublic { get; init; }
-    public List<Adventure> Adventures { get; init; } = [];
->>>>>>> 43aa8d96
 }