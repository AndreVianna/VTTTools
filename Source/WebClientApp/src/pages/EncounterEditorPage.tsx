--- conflicted
+++ resolved
@@ -1,1419 +1,1409 @@
-import { EditingBlocker } from '@components/common';
-import {
-  BackgroundLayer,
-  type DrawingMode,
-  EditorDialogs,
-  EditorStatusBar,
-  EncounterCanvas,
-  type EncounterCanvasHandle,
-  GridRenderer,
-  type LayerVisibilityType,
-  LeftToolBar,
-  RegionDrawingTool,
-  RegionRenderer,
-  RegionTransformer,
-  SourceDrawingTool,
-  SourceRenderer,
-  TokenDragHandle,
-  TokenPlacement,
-  TopToolBar,
-  WallDrawingTool,
-  WallRenderer,
-  WallTransformer,
-} from '@components/encounter';
-import type { SourcePlacementProperties } from '@components/encounter/panels';
-import { EditorLayout } from '@components/layout';
-import { Alert, Box, CircularProgress, Typography, useTheme } from '@mui/material';
-import { GroupName, LayerName, layerManager } from '@services/layerManager';
-import { type GridConfig, GridType, getDefaultGrid } from '@utils/gridCalculator';
-import type Konva from 'konva';
-import React, { useCallback, useEffect, useRef, useState } from 'react';
-import { Group, Layer } from 'react-konva';
-import { useParams } from 'react-router-dom';
-import type { SaveStatus } from '@/components/common';
-import { getApiEndpoints } from '@/config/development';
-import { ClipboardProvider } from '@/contexts/ClipboardContext';
-import { UndoRedoProvider } from '@/contexts/UndoRedoContext';
-import { useClipboard } from '@/contexts/useClipboard';
-import { useConnectionStatus } from '@/hooks/useConnectionStatus';
-import { useRegionTransaction } from '@/hooks/useRegionTransaction';
-import { useUndoRedoContext } from '@/hooks/useUndoRedo';
-import { useWallTransaction } from '@/hooks/useWallTransaction';
-import { assetsApi } from '@/services/assetsApi';
-import {
-  useAddEncounterAssetMutation,
-  useAddEncounterRegionMutation,
-  useAddEncounterWallMutation,
-  useBulkAddEncounterAssetsMutation,
-  useBulkDeleteEncounterAssetsMutation,
-  useBulkUpdateEncounterAssetsMutation,
-  useGetEncounterQuery,
-  usePatchEncounterMutation,
-  useRemoveEncounterAssetMutation,
-  useRemoveEncounterRegionMutation,
-  useRemoveEncounterSourceMutation,
-  useRemoveEncounterWallMutation,
-  useUpdateEncounterAssetMutation,
-  useUpdateEncounterRegionMutation,
-  useUpdateEncounterWallMutation,
-} from '@/services/encounterApi';
-import { useUploadFileMutation } from '@/services/mediaApi';
-import { useAppDispatch } from '@/store';
-import {
-  AssetKind,
-  type Encounter,
-  type EncounterWall,
-  type PlacedAsset,
-  type PlacedRegion,
-  type PlacedSource,
-  type PlacedWall,
-  type Point,
-  type Pole,
-  type WallVisibility,
-} from '@/types/domain';
-import type { LocalAction } from '@/types/regionUndoActions';
-import {
-  hydratePlacedAssets,
-  hydratePlacedRegions,
-  hydratePlacedSources,
-  hydratePlacedWalls,
-} from '@/utils/encounterMappers';
-import {
-  addWallOptimistic,
-  removeRegionOptimistic,
-  removeWallOptimistic,
-  updateRegionOptimistic,
-  updateWallOptimistic,
-} from '@/utils/encounterStateUtils';
-import {
-  useAssetManagement,
-  useCanvasReadyState,
-  useContextMenus,
-  useEncounterSettings,
-  useGridHandlers,
-  useKeyboardState,
-  useRegionHandlers,
-  useViewportControls,
-  useWallHandlers,
-} from './EncounterEditor/hooks';
-
-const STAGE_WIDTH = 2800;
-const STAGE_HEIGHT = 2100;
-const ENCOUNTER_DEFAULT_BACKGROUND = '/assets/backgrounds/tavern.png';
-
-const EncounterEditorPageInternal: React.FC = () => {
-  const theme = useTheme();
-  const { encounterId } = useParams<{ encounterId: string }>();
-  const canvasRef = useRef<EncounterCanvasHandle>(null);
-  const stageRef = useRef<Konva.Stage>(null);
-  const { execute, recordAction, undo, redo } = useUndoRedoContext();
-  const { copyAssets, cutAssets, clipboard, canPaste, getClipboardAssets, clearClipboard } = useClipboard();
-  const { isOnline } = useConnectionStatus();
-  const wallTransaction = useWallTransaction();
-  const regionTransaction = useRegionTransaction();
-  const {
-    data: encounterData,
-    isLoading: isLoadingEncounter,
-    error: encounterError,
-    refetch,
-  } = useGetEncounterQuery(encounterId || '', {
-    skip: !encounterId,
-  });
-  const [patchEncounter] = usePatchEncounterMutation();
-  const [uploadFile, { isLoading: isUploadingBackground }] = useUploadFileMutation();
-  const [addEncounterAsset] = useAddEncounterAssetMutation();
-  const [updateEncounterAsset] = useUpdateEncounterAssetMutation();
-  const [bulkUpdateEncounterAssets] = useBulkUpdateEncounterAssetsMutation();
-  const [removeEncounterAsset] = useRemoveEncounterAssetMutation();
-  const [bulkDeleteEncounterAssets] = useBulkDeleteEncounterAssetsMutation();
-  const [bulkAddEncounterAssets] = useBulkAddEncounterAssetsMutation();
-
-  const [addEncounterWall] = useAddEncounterWallMutation();
-  const [removeEncounterWall] = useRemoveEncounterWallMutation();
-  const [updateEncounterWall] = useUpdateEncounterWallMutation();
-
-  const [addEncounterRegion] = useAddEncounterRegionMutation();
-  const [updateEncounterRegion] = useUpdateEncounterRegionMutation();
-  const [removeEncounterRegion] = useRemoveEncounterRegionMutation();
-  const [removeEncounterSource] = useRemoveEncounterSourceMutation();
-
-  // Force refetch on mount with forceRefetch option
-  useEffect(() => {
-    if (encounterId) {
-      refetch();
-    }
-  }, [encounterId, refetch]);
-
-  const [isInitialized, setIsInitialized] = useState(false);
-  const [encounter, setEncounter] = useState<Encounter | null>(null);
-  const encounterRef = useRef<Encounter | null>(null);
-  const [placedWalls, setPlacedWalls] = useState<PlacedWall[]>([]);
-  const [placedRegions, setPlacedRegions] = useState<PlacedRegion[]>([]);
-  const [placedSources, setPlacedSources] = useState<PlacedSource[]>([]);
-
-  useEffect(() => {
-    encounterRef.current = encounter;
-  }, [encounter]);
-
-  const initialViewport = {
-    x: (window.innerWidth - STAGE_WIDTH) / 2,
-    y: (window.innerHeight - STAGE_HEIGHT) / 2,
-    scale: 1,
-  };
-
-  const [gridConfig, setGridConfig] = useState<GridConfig>(getDefaultGrid());
-  const [backgroundImageUrl] = useState<string>(ENCOUNTER_DEFAULT_BACKGROUND);
-  const [isHydrating, setIsHydrating] = useState(false);
-  const [saveStatus, setSaveStatus] = useState<SaveStatus>('idle');
-  const [errorMessage, setErrorMessage] = useState<string | null>(null);
-  const [selectedWallIndex, setSelectedWallIndex] = useState<number | null>(null);
-  const [drawingWallIndex, setDrawingWallIndex] = useState<number | null>(null);
-  const [drawingWallDefaultHeight, setDrawingWallDefaultHeight] = useState<number>(10);
-  const [isEditingVertices, setIsEditingVertices] = useState(false);
-  const [originalWallPoles, setOriginalWallPoles] = useState<Pole[] | null>(null);
-
-  const [selectedRegionIndex, setSelectedRegionIndex] = useState<number | null>(null);
-  const [drawingRegionIndex, setDrawingRegionIndex] = useState<number | null>(null);
-  const [editingRegionIndex, setEditingRegionIndex] = useState<number | null>(null);
-  const [isEditingRegionVertices, setIsEditingRegionVertices] = useState(false);
-  const [originalRegionVertices, setOriginalRegionVertices] = useState<Point[] | null>(null);
-
-  const [selectedSourceIndex, setSelectedSourceIndex] = useState<number | null>(null);
-  const [sourcePlacementProperties, setSourcePlacementProperties] = useState<SourcePlacementProperties | null>(null);
-  const [activeTool, setActiveTool] = useState<string | null>(null);
-
-  const [scopeVisibility, setScopeVisibility] = useState<Record<LayerVisibilityType, boolean>>({
-    regions: true,
-    walls: true,
-    openings: true,
-    objects: true,
-    creatures: true,
-    players: true,
-    effects: true,
-    lightSources: true,
-    fogOfWar: true,
-  });
-
-  const [activePanel, setActivePanel] = useState<string | null>(null);
-
-  const drawingMode: DrawingMode =
-    activePanel === 'walls'
-      ? 'wall'
-      : activePanel === 'regions'
-        ? 'region'
-        : activePanel === 'lightSources'
-          ? 'source'
-          : null;
-
-  const handleLayerVisibilityToggle = useCallback((layer: LayerVisibilityType) => {
-    setScopeVisibility((prev) => ({
-      ...prev,
-      [layer]: !prev[layer],
-    }));
-  }, []);
-
-  const handleShowAllLayers = useCallback(() => {
-    setScopeVisibility({
-      regions: true,
-      walls: true,
-      openings: true,
-      objects: true,
-      creatures: true,
-      players: true,
-      effects: true,
-      lightSources: true,
-      fogOfWar: true,
-    });
-    setGridConfig((prev) => ({
-      ...prev,
-      type: prev.type === GridType.NoGrid ? GridType.Square : prev.type,
-    }));
-  }, []);
-
-  const handleHideAllLayers = useCallback(() => {
-    setScopeVisibility({
-      regions: false,
-      walls: false,
-      openings: false,
-      objects: false,
-      creatures: false,
-      players: false,
-      effects: false,
-      lightSources: false,
-      fogOfWar: false,
-    });
-    setGridConfig((prev) => ({
-      ...prev,
-      type: GridType.NoGrid,
-    }));
-  }, []);
-
-  const saveChanges = useCallback(
-    async (
-      overrides?: Partial<{
-        name: string;
-        description: string;
-        isPublished: boolean;
-        grid: {
-          type: GridType;
-          cellSize: { width: number; height: number };
-          offset: { left: number; top: number };
-          snap: boolean;
-        };
-      }>,
-    ) => {
-      if (!encounterId || !encounter || !isInitialized) {
-        return;
-      }
-
-      const currentData = {
-        name: encounter.name,
-        description: encounter.description,
-        isPublished: encounter.isPublished,
-        grid: {
-          type: gridConfig.type,
-          cellSize: gridConfig.cellSize,
-          offset: gridConfig.offset,
-          snap: gridConfig.snap,
-        },
-        ...overrides,
-      };
-
-      const hasChanges =
-        currentData.name !== encounter.name ||
-        currentData.description !== encounter.description ||
-        currentData.isPublished !== encounter.isPublished ||
-        JSON.stringify(currentData.grid) !==
-          JSON.stringify({
-            type:
-              typeof encounter.grid.type === 'string'
-                ? GridType[encounter.grid.type as keyof typeof GridType]
-                : encounter.grid.type,
-            cellSize: encounter.grid.cellSize,
-            offset: encounter.grid.offset,
-            snap: encounter.grid.snap,
-          });
-
-      if (!hasChanges) {
-        return;
-      }
-
-      setSaveStatus('saving');
-
-      const requestPayload = {
-        name: currentData.name,
-        description: currentData.description,
-        isPublished: currentData.isPublished,
-        grid: currentData.grid,
-      };
-
-      try {
-        const result = await patchEncounter({
-          id: encounterId,
-          request: requestPayload,
-        }).unwrap();
-
-        if (result) {
-          setEncounter(result);
-        } else {
-          await refetch();
-        }
-
-        setSaveStatus('saved');
-      } catch (error) {
-        console.error('Failed to save encounter:', error);
-        setSaveStatus('error');
-      }
-    },
-    [encounterId, encounter, isInitialized, gridConfig, patchEncounter, refetch],
-  );
-
-  const encounterSettings = useEncounterSettings({
-    encounterId,
-    encounter,
-    setEncounter,
-    saveChanges,
-  });
-
-  const gridHandlers = useGridHandlers({
-    setGridConfig,
-    saveChanges,
-  });
-
-  const wallHandlers = useWallHandlers({
-    encounterId,
-    encounter,
-    wallTransaction,
-    selectedWallIndex,
-    drawingMode: drawingMode === 'source' ? null : drawingMode,
-    drawingWallIndex,
-    addEncounterWall,
-    updateEncounterWall,
-    removeEncounterWall,
-    setEncounter,
-    setPlacedWalls,
-    setSelectedWallIndex,
-    setDrawingWallIndex,
-    setIsEditingVertices,
-    setOriginalWallPoles,
-    setActivePanel,
-    setErrorMessage,
-    execute,
-    refetch: async () => {
-      const result = await refetch();
-      return result.data ? { data: result.data } : {};
-    },
-  });
-
-  const regionHandlers = useRegionHandlers({
-    encounterId,
-    encounter,
-    regionTransaction,
-    gridConfig,
-    selectedRegionIndex,
-    editingRegionIndex,
-    originalRegionVertices,
-    drawingMode: drawingMode === 'source' ? null : drawingMode,
-    drawingRegionIndex,
-    addEncounterRegion,
-    updateEncounterRegion,
-    removeEncounterRegion,
-    setEncounter,
-    setPlacedRegions,
-    setSelectedRegionIndex,
-    setEditingRegionIndex,
-    setIsEditingRegionVertices,
-    setOriginalRegionVertices,
-    setDrawingRegionIndex,
-    setErrorMessage,
-    recordAction,
-    refetch: async () => {
-      const result = await refetch();
-      return result.data ? { data: result.data } : {};
-    },
-  });
-
-  const keyboardState = useKeyboardState({
-    gridConfig,
-    ...(drawingMode !== 'wall' &&
-      drawingMode !== 'region' && {
-        onEscapeKey: () => {
-          if (isEditingVertices && wallTransaction.transaction.isActive) {
-            wallHandlers.handleCancelEditing();
-          } else if (assetManagement?.draggedAsset) {
-            assetManagement.setDraggedAsset(null);
-          }
-        },
-        onEnterKey: () => {
-          if (isEditingVertices && wallTransaction.transaction.isActive) {
-            wallHandlers.handleFinishEditing();
-          }
-        },
-      }),
-  });
-
-  const canvasReadyState = useCanvasReadyState({
-    stageRef,
-  });
-
-  const viewportControls = useViewportControls({
-    initialViewport,
-    canvasRef: canvasRef as React.RefObject<EncounterCanvasHandle>,
-  });
-
-  const contextMenus = useContextMenus({
-    encounter,
-  });
-
-  const dispatch = useAppDispatch();
-
-  const assetManagement = useAssetManagement({
-    encounterId,
-    encounter,
-    isOnline,
-    setEncounter,
-    execute,
-    dispatch,
-    copyAssets,
-    cutAssets,
-    canPaste,
-    getClipboardAssets,
-    clipboard: clipboard.operation ? { operation: clipboard.operation } : {},
-    clearClipboard,
-    addEncounterAsset,
-    updateEncounterAsset,
-    bulkUpdateEncounterAssets,
-    removeEncounterAsset,
-    bulkDeleteEncounterAssets,
-    bulkAddEncounterAssets,
-    refetch: async () => {
-      const result = await refetch();
-      return result.data ? { data: result.data } : {};
-    },
-  });
-
-  useEffect(() => {
-    if (encounterData && !isInitialized) {
-      const initializeEncounter = async () => {
-        setIsHydrating(true);
-        try {
-          const hydratedAssets = await hydratePlacedAssets(
-            encounterData.assets,
-            encounterId || '',
-            async (assetId: string) => {
-              const result = await dispatch(assetsApi.endpoints.getAsset.initiate(assetId)).unwrap();
-              return result;
-            },
-          );
-
-          const hydratedWalls = hydratePlacedWalls(encounterData.walls || [], encounterId || '');
-          const hydratedRegions = hydratePlacedRegions(encounterData.regions || [], encounterId || '');
-          const hydratedSources = hydratePlacedSources(encounterData.sources || [], encounterId || '');
-
-          setEncounter(encounterData);
-          setGridConfig({
-            type:
-              typeof encounterData.grid.type === 'string'
-                ? GridType[encounterData.grid.type as keyof typeof GridType]
-                : encounterData.grid.type,
-            cellSize: encounterData.grid.cellSize,
-            offset: encounterData.grid.offset,
-            snap: encounterData.grid.snap,
-          });
-          assetManagement.setPlacedAssets(hydratedAssets);
-          setPlacedWalls(hydratedWalls);
-          setPlacedRegions(hydratedRegions);
-          setPlacedSources(hydratedSources);
-          setIsInitialized(true);
-        } catch (error) {
-          console.error('Failed to hydrate encounter:', error);
-          setEncounter(encounterData);
-          setGridConfig({
-            type:
-              typeof encounterData.grid.type === 'string'
-                ? GridType[encounterData.grid.type as keyof typeof GridType]
-                : encounterData.grid.type,
-            cellSize: encounterData.grid.cellSize,
-            offset: encounterData.grid.offset,
-            snap: encounterData.grid.snap,
-          });
-          assetManagement.setPlacedAssets([]);
-          setPlacedWalls([]);
-          setPlacedRegions([]);
-          setPlacedSources([]);
-          setIsInitialized(true);
-        } finally {
-          setIsHydrating(false);
-        }
-      };
-
-      initializeEncounter();
-    }
-  }, [encounterData, isInitialized, dispatch, encounterId, assetManagement]);
-
-  useEffect(() => {
-    if (encounterData && isInitialized) {
-      setEncounter(encounterData);
-      const hydratedWalls = hydratePlacedWalls(encounterData.walls || [], encounterId || '');
-      const hydratedRegions = hydratePlacedRegions(encounterData.regions || [], encounterId || '');
-      const hydratedSources = hydratePlacedSources(encounterData.sources || [], encounterId || '');
-      setPlacedWalls(hydratedWalls);
-      setPlacedRegions(hydratedRegions);
-      setPlacedSources(hydratedSources);
-    }
-  }, [encounterData, isInitialized, encounterId]);
-
-  // Initialize Stage reference when EncounterCanvas is ready
-  // CRITICAL: TokenDragHandle depends on this ref being set to attach event handlers
-  // NOTE: Runs when imagesLoaded or handlersReady changes to retry stage initialization
-  const [stageReady, setStageReady] = useState(false);
-
-  useEffect(() => {
-    const stage = canvasRef.current?.getStage();
-
-    if (stage && stage !== stageRef.current) {
-      stageRef.current = stage;
-      layerManager.initialize(stage);
-      layerManager.enforceZOrder();
-      setStageReady(true);
-    }
-  }, []);
-
-  useEffect(() => {
-    const handleBeforeUnload = (e: BeforeUnloadEvent) => {
-      if (saveStatus === 'saving') {
-        e.preventDefault();
-        e.returnValue = '';
-      }
-    };
-
-    window.addEventListener('beforeunload', handleBeforeUnload);
-
-    return () => {
-      window.removeEventListener('beforeunload', handleBeforeUnload);
-    };
-  }, [saveStatus]);
-
-  const handleBackgroundUpload = useCallback(
-    async (file: File) => {
-      if (!encounterId) return;
-
-      try {
-        const result = await uploadFile({
-          file,
-          type: 'encounter',
-          resource: 'background',
-          entityId: encounterId,
-        }).unwrap();
-
-        await patchEncounter({
-          id: encounterId,
-          request: {
-            backgroundId: result.id,
-          },
-        }).unwrap();
-      } catch (error) {
-        console.error('Failed to upload background:', error);
-      }
-    },
-    [encounterId, uploadFile, patchEncounter],
-  );
-
-  useEffect(() => {
-    const handleKeyDown = async (e: KeyboardEvent) => {
-      if (e.target instanceof HTMLInputElement || e.target instanceof HTMLTextAreaElement) {
-        return;
-      }
-
-      const isWallTransactionActive = wallTransaction.transaction.isActive;
-      const isRegionTransactionActive = regionTransaction.transaction.isActive;
-      const isMac = navigator.platform.toUpperCase().indexOf('MAC') >= 0;
-      const modifier = isMac ? e.metaKey : e.ctrlKey;
-
-      if (modifier && e.key === 'z' && !e.shiftKey) {
-        e.preventDefault();
-        e.stopImmediatePropagation();
-
-        if (isWallTransactionActive && wallTransaction.canUndoLocal()) {
-          wallTransaction.undoLocal((segments) => {
-            const currentEncounter = encounterRef.current;
-            if (currentEncounter && selectedWallIndex !== null) {
-              let syncedEncounter = currentEncounter;
-
-              const tempWalls = currentEncounter.walls?.filter((w) => w.index < 0) || [];
-              tempWalls.forEach((tempWall) => {
-                const segmentExists = segments.some((s) => s.tempId === tempWall.index);
-                if (!segmentExists) {
-                  syncedEncounter = removeWallOptimistic(syncedEncounter, tempWall.index);
-                }
-              });
-
-              if (segments.length === 1 && segments[0]) {
-                syncedEncounter = updateWallOptimistic(syncedEncounter, selectedWallIndex, {
-                  poles: segments[0].poles,
-                  isClosed: segments[0].isClosed,
-                });
-              } else {
-                const mainSegment = segments.find((s) => s.wallIndex === selectedWallIndex || s.tempId === 0);
-                if (mainSegment) {
-                  syncedEncounter = updateWallOptimistic(syncedEncounter, selectedWallIndex, {
-                    poles: mainSegment.poles,
-                    isClosed: mainSegment.isClosed,
-                  });
-                }
-              }
-
-              setEncounter(syncedEncounter);
-            }
-          });
-        } else if (isRegionTransactionActive && regionTransaction.canUndoLocal()) {
-          regionTransaction.undoLocal((segment) => {
-            const currentEncounter = encounterRef.current;
-            if (currentEncounter && drawingRegionIndex !== null) {
-              if (segment) {
-                const syncedEncounter = updateRegionOptimistic(currentEncounter, drawingRegionIndex, {
-                  vertices: segment.vertices,
-                });
-                setEncounter(syncedEncounter);
-              } else {
-                setEncounter(currentEncounter);
-              }
-            }
-          });
-        } else {
-          await undo();
-        }
-        return;
-      }
-
-      if (modifier && (e.key === 'y' || (e.key === 'z' && e.shiftKey))) {
-        e.preventDefault();
-        e.stopImmediatePropagation();
-
-        if (isWallTransactionActive && wallTransaction.canRedoLocal()) {
-          wallTransaction.redoLocal((segments) => {
-            const currentEncounter = encounterRef.current;
-            if (currentEncounter && selectedWallIndex !== null) {
-              const selectedWall = currentEncounter.walls?.find((w) => w.index === selectedWallIndex);
-              let syncedEncounter = currentEncounter;
-
-              if (segments.length === 1 && segments[0]) {
-                syncedEncounter = updateWallOptimistic(syncedEncounter, selectedWallIndex, {
-                  poles: segments[0].poles,
-                  isClosed: segments[0].isClosed,
-                });
-              } else {
-                segments.forEach((segment) => {
-                  if (segment.wallIndex === selectedWallIndex || segment.tempId === 0) {
-                    syncedEncounter = updateWallOptimistic(syncedEncounter, selectedWallIndex, {
-                      poles: segment.poles,
-                      isClosed: segment.isClosed,
-                    });
-                  } else if (segment.wallIndex === null) {
-                    const existingWall = syncedEncounter.walls?.find((w) => w.index === segment.tempId);
-                    if (encounterId && !existingWall && selectedWall) {
-                      const tempWall: EncounterWall = {
-                        encounterId,
-                        index: segment.tempId,
-                        name: selectedWall.name,
-                        poles: segment.poles,
-                        isClosed: segment.isClosed,
-                        visibility: selectedWall.visibility,
-                        material: selectedWall.material,
-                        color: selectedWall.color,
-                      };
-                      syncedEncounter = addWallOptimistic(syncedEncounter, tempWall);
-                    }
-                  }
-                });
-              }
-
-              setEncounter(syncedEncounter);
-            }
-          });
-        } else if (isRegionTransactionActive && regionTransaction.canRedoLocal()) {
-          regionTransaction.redoLocal((segment) => {
-            const currentEncounter = encounterRef.current;
-            if (currentEncounter && drawingRegionIndex !== null && segment) {
-              const syncedEncounter = updateRegionOptimistic(currentEncounter, drawingRegionIndex, {
-                vertices: segment.vertices,
-              });
-              setEncounter(syncedEncounter);
-            }
-          });
-        } else {
-          await redo();
-        }
-        return;
-      }
-    };
-
-    window.addEventListener('keydown', handleKeyDown, { capture: true });
-
-    return () => {
-      window.removeEventListener('keydown', handleKeyDown, { capture: true });
-    };
-  }, [wallTransaction, regionTransaction, undo, redo, encounterId, selectedWallIndex, drawingRegionIndex]);
-
-  const handleVerticesChange = useCallback(
-    async (wallIndex: number, newPoles: Pole[], newIsClosed?: boolean) => {
-      if (!encounter) return;
-
-      if (!wallTransaction.transaction.isActive) {
-        console.warn('[handleVerticesChange] No active transaction');
-        return;
-      }
-
-      if (newPoles.length < 2) {
-        console.warn('[handleVerticesChange] Wall must have at least 2 poles');
-        return;
-      }
-
-      const wall = encounter.walls?.find((w) => w.index === wallIndex);
-      if (!wall) return;
-
-      const effectiveIsClosed = newIsClosed !== undefined ? newIsClosed : wall.isClosed;
-
-      const segments = wallTransaction.getActiveSegments();
-      const segment = segments.find((s) => s.wallIndex === wallIndex || s.tempId === wallIndex);
-
-      if (!segment) {
-        console.warn(`[handleVerticesChange] Segment not found for wallIndex ${wallIndex}`);
-        return;
-      }
-
-      wallTransaction.updateSegment(segment.tempId, {
-        poles: newPoles,
-        isClosed: effectiveIsClosed,
-      });
-
-      const updatedEncounter = updateWallOptimistic(encounter, wallIndex, {
-        poles: newPoles,
-        isClosed: effectiveIsClosed,
-      });
-      setEncounter(updatedEncounter);
-    },
-    [encounter, wallTransaction],
-  );
-
-  const handleRegionVerticesChange = useCallback(
-    async (regionIndex: number, newVertices: Point[]) => {
-      if (!encounter) return;
-
-      if (!regionTransaction.transaction.isActive) {
-        console.warn('[handleRegionVerticesChange] No active transaction');
-        return;
-      }
-
-      if (newVertices.length < 3) {
-        console.warn('[handleRegionVerticesChange] Region must have at least 3 vertices');
-        return;
-      }
-
-      const region = encounter.regions?.find((r) => r.index === regionIndex);
-      if (!region) return;
-
-      const segment = regionTransaction.transaction.segment;
-      if (!segment) {
-        console.warn(`[handleRegionVerticesChange] Segment not found for regionIndex ${regionIndex}`);
-        return;
-      }
-
-      regionTransaction.updateVertices(newVertices);
-
-      const updatedEncounter = updateRegionOptimistic(encounter, regionIndex, {
-        vertices: newVertices,
-      });
-      setEncounter(updatedEncounter);
-    },
-    [encounter, regionTransaction],
-  );
-
-  const handleRegionPlacementCancel = useCallback(async () => {
-    if (!encounter) return;
-
-    regionTransaction.rollbackTransaction();
-
-    const cleanEncounter = removeRegionOptimistic(encounter, -1);
-    setEncounter(cleanEncounter);
-
-    setDrawingRegionIndex(null);
-  }, [encounter, regionTransaction]);
-
-  const handleStructurePlacementFinish = useCallback(async () => {
-    try {
-      if (activePanel === 'regions') {
-        await regionHandlers.handleStructurePlacementFinish();
-      } else if (activePanel === 'walls') {
-        await wallHandlers.handleWallPlacementFinish();
-      }
-    } catch (error) {
-      console.error('Failed to finish structure placement:', error);
-      setErrorMessage('Failed to complete structure placement. Please try again.');
-    }
-  }, [activePanel, regionHandlers, wallHandlers]);
-
-  const handleStructurePlacementCancel = useCallback(async () => {
-    if (!encounter) return;
-
-    wallTransaction.rollbackTransaction();
-
-    const cleanEncounter = removeWallOptimistic(encounter, -1);
-    setEncounter(cleanEncounter);
-
-    setDrawingWallIndex(null);
-  }, [encounter, wallTransaction]);
-
-  const handlePlacedAssetUpdate = useCallback(
-    async (assetId: string, updates: Partial<PlacedAsset>) => {
-      if (!encounterId || !encounter) return;
-
-      const asset = assetManagement.placedAssets.find((a) => a.id === assetId);
-      if (!asset) return;
-
-      const updatedAsset = { ...asset, ...updates };
-
-      try {
-        await updateEncounterAsset({
-          encounterId,
-          assetNumber: asset.index,
-          position: updatedAsset.position,
-          size: updatedAsset.size,
-          rotation: updatedAsset.rotation,
-        }).unwrap();
-
-        assetManagement.setPlacedAssets((prev) => prev.map((a) => (a.id === assetId ? updatedAsset : a)));
-      } catch (error) {
-        console.error('Failed to update asset:', error);
-        setErrorMessage('Failed to update asset. Please try again.');
-      }
-    },
-    [encounterId, encounter, assetManagement, updateEncounterAsset],
-  );
-
-  const handlePlaceWall = useCallback(
-    async (properties: {
-      visibility: WallVisibility;
-      isClosed: boolean;
-      material?: string;
-      defaultHeight: number;
-      color?: string;
-    }) => {
-      if (!encounterId || !encounter) return;
-
-      const existingWalls = encounter.walls || [];
-
-      const wallNumbers = existingWalls
-        .map((w) => {
-          const match = w.name.match(/^Wall (\d+)$/);
-          return match?.[1] ? parseInt(match[1], 10) : null;
-        })
-        .filter((n): n is number => n !== null);
-
-      const nextNumber = wallNumbers.length > 0 ? Math.max(...wallNumbers) + 1 : 1;
-      const wallName = `Wall ${nextNumber}`;
-
-      wallTransaction.startTransaction('placement', undefined, {
-        name: wallName,
-        visibility: properties.visibility,
-        isClosed: properties.isClosed,
-        material: properties.material,
-        color: properties.color || '#808080',
-      });
-
-      const tempWall: EncounterWall = {
-        encounterId,
-        index: -1,
-        name: wallName,
-        poles: [],
-        visibility: properties.visibility,
-        isClosed: properties.isClosed,
-        material: properties.material,
-        color: properties.color || '#808080',
-      };
-
-      const updatedEncounter = addWallOptimistic(encounter, tempWall);
-      setEncounter(updatedEncounter);
-
-      setDrawingWallIndex(-1);
-      setDrawingWallDefaultHeight(properties.defaultHeight);
-    },
-    [encounterId, encounter, wallTransaction],
-  );
-
-  const handleSourceSelect = useCallback((index: number) => {
-    setSelectedSourceIndex(index);
-  }, []);
-
-  const handleSourceDelete = useCallback(
-    async (index: number) => {
-      if (!encounterId || !encounter) return;
-
-      const source = placedSources.find((s) => s.index === index);
-      if (!source) return;
-
-      const sourceId = source.id;
-
-      try {
-        await removeEncounterSource({
-          encounterId,
-          sourceIndex: index,
-        }).unwrap();
-
-        const { removeEntityMapping } = await import('@/utils/encounterEntityMapping');
-        removeEntityMapping(encounterId, 'sources', sourceId);
-
-        const { data: updatedEncounter } = await refetch();
-        if (updatedEncounter) {
-          setEncounter(updatedEncounter);
-          const hydratedSources = hydratePlacedSources(updatedEncounter.sources || [], encounterId);
-          setPlacedSources(hydratedSources);
-        }
-
-        if (selectedSourceIndex === index) {
-          setSelectedSourceIndex(null);
-        }
-      } catch (error) {
-        console.error('Failed to delete source:', error);
-        setErrorMessage('Failed to delete source. Please try again.');
-      }
-    },
-    [encounterId, encounter, placedSources, removeEncounterSource, selectedSourceIndex, refetch],
-  );
-
-  const handlePlaceSource = useCallback((properties: SourcePlacementProperties) => {
-    setSourcePlacementProperties(properties);
-    setActiveTool('sourceDrawing');
-  }, []);
-
-  const handleSourcePlacementFinish = useCallback((success: boolean) => {
-    if (success) {
-      setSourcePlacementProperties(null);
-      setActiveTool(null);
-    }
-  }, []);
-
-  if (isLoadingEncounter || isHydrating) {
-    return (
-      <EditorLayout>
-        <Box
-          sx={{
-            display: 'flex',
-            justifyContent: 'center',
-            alignItems: 'center',
-            height: '100%',
-          }}
-        >
-          <Box
-            sx={{
-              display: 'flex',
-              flexDirection: 'column',
-              alignItems: 'center',
-              gap: 2,
-            }}
-          >
-            <CircularProgress size={60} thickness={4} />
-            <Typography variant='h6'>{isLoadingEncounter ? 'Loading Encounter...' : 'Preparing Assets...'}</Typography>
-          </Box>
-        </Box>
-      </EditorLayout>
-    );
-  }
-
-  if (encounterError || (!encounterData && encounterId)) {
-    return (
-      <EditorLayout>
-        <Box
-          sx={{
-            display: 'flex',
-            justifyContent: 'center',
-            alignItems: 'center',
-            height: '100%',
-            p: 3,
-          }}
-        >
-          <Alert severity='error'>
-            Failed to load encounter. The encounter may not exist or there was a network error.
-          </Alert>
-        </Box>
-      </EditorLayout>
-    );
-  }
-
-  const backgroundUrl = encounter?.stage?.background
-    ? `${getApiEndpoints().media}/${encounter.stage.background.id}`
-    : undefined;
-
-  return (
-    <EditorLayout
-      encounter={encounter || undefined}
-      onEncounterNameChange={encounterSettings.handleEncounterNameChange}
-      onBackClick={encounterSettings.handleBackClick}
-      onEncounterDescriptionChange={encounterSettings.handleEncounterDescriptionChange}
-      onEncounterPublishedChange={encounterSettings.handleEncounterPublishedChange}
-      onEncounterUpdate={encounterSettings.handleEncounterUpdate}
-      gridConfig={gridConfig}
-      onGridChange={gridHandlers.handleGridChange}
-      {...(backgroundUrl && { backgroundUrl })}
-      isUploadingBackground={isUploadingBackground}
-      onBackgroundUpload={handleBackgroundUpload}
-    >
-      <Box
-        sx={{
-          display: 'flex',
-          flexDirection: 'column',
-          height: '100%',
-          position: 'relative',
-        }}
-      >
-        <EditingBlocker isBlocked={!isOnline} />
-
-        <TopToolBar
-          onUndoClick={undo}
-          onRedoClick={redo}
-          onZoomIn={viewportControls.handleZoomIn}
-          onZoomOut={viewportControls.handleZoomOut}
-          onZoomReset={viewportControls.handleZoomReset}
-          onGridToggle={() =>
-            setGridConfig((prev) => ({
-              ...prev,
-              type: prev.type === GridType.NoGrid ? GridType.Square : GridType.NoGrid,
-            }))
-          }
-          onClearSelection={() => assetManagement.handleAssetSelected([])}
-          canUndo={false}
-          canRedo={false}
-          gridVisible={gridConfig.type !== GridType.NoGrid}
-          layerVisibility={scopeVisibility}
-          onLayerVisibilityToggle={handleLayerVisibilityToggle}
-          onShowAllLayers={handleShowAllLayers}
-          onHideAllLayers={handleHideAllLayers}
-        />
-
-        <Box
-          id='canvas-container'
-          onMouseMove={viewportControls.handleCanvasMouseMove}
-          sx={{
-            flexGrow: 1,
-            overflow: 'hidden',
-            bgcolor: 'background.default',
-            position: 'relative',
-            width: '100%',
-            height: '100%',
-            cursor: drawingMode === 'wall' || drawingMode === 'region' ? 'crosshair' : 'default',
-          }}
-        >
-          <LeftToolBar
-            activePanel={activePanel}
-            onPanelChange={setActivePanel}
-            encounterId={encounterId}
-            encounterWalls={placedWalls}
-            selectedWallIndex={selectedWallIndex}
-            isEditingVertices={isEditingVertices}
-            originalWallPoles={originalWallPoles}
-            onWallSelect={wallHandlers.handleWallSelect}
-            onWallDelete={wallHandlers.handleWallDelete}
-            onPlaceWall={handlePlaceWall}
-            onEditVertices={wallHandlers.handleEditVertices}
-            onCancelEditing={wallHandlers.handleCancelEditing}
-            encounterRegions={placedRegions}
-            selectedRegionIndex={selectedRegionIndex}
-            onRegionSelect={regionHandlers.handleRegionSelect}
-            onRegionDelete={regionHandlers.handleRegionDelete}
-            onPlaceRegion={regionHandlers.handlePlaceRegion}
-            onEditRegionVertices={regionHandlers.handleEditRegionVertices}
-            placedAssets={assetManagement.placedAssets}
-            selectedAssetIds={assetManagement.selectedAssetIds}
-            onAssetSelectForPlacement={assetManagement.setDraggedAsset}
-            onPlacedAssetSelect={assetManagement.handlePlacedAssetSelect}
-            onPlacedAssetDelete={(assetId) => {
-              const asset = assetManagement.placedAssets.find((a) => a.id === assetId);
-              if (asset) {
-                assetManagement.setAssetsToDelete([asset]);
-                assetManagement.setDeleteConfirmOpen(true);
-              }
-            }}
-            onPlacedAssetRename={assetManagement.handleAssetRename}
-            onPlacedAssetUpdate={handlePlacedAssetUpdate}
-            encounterSources={placedSources}
-            selectedSourceIndex={selectedSourceIndex}
-            onSourceSelect={handleSourceSelect}
-            onSourceDelete={handleSourceDelete}
-            onPlaceSource={handlePlaceSource}
-          />
-
-          <EncounterCanvas
-            ref={canvasRef}
-            width={window.innerWidth}
-            height={window.innerHeight}
-            initialPosition={{ x: initialViewport.x, y: initialViewport.y }}
-            backgroundColor={theme.palette.background.default}
-            onViewportChange={viewportControls.handleViewportChange}
-          >
-            {/* Layer 1: Static (background + grid) */}
-            <Layer name={LayerName.Static} listening={false}>
-              <BackgroundLayer
-                imageUrl={backgroundImageUrl}
-                backgroundColor={theme.palette.background.default}
-                stageWidth={STAGE_WIDTH}
-                stageHeight={STAGE_HEIGHT}
-              />
-
-              <GridRenderer
-                grid={gridConfig}
-                stageWidth={STAGE_WIDTH}
-                stageHeight={STAGE_HEIGHT}
-                visible={gridConfig.type !== GridType.NoGrid}
-              />
-            </Layer>
-
-            {/* Layer 2: GameWorld (structures, objects, creatures) */}
-            <Layer name={LayerName.GameWorld}>
-              {/* Regions - render first (bottom of GameWorld) */}
-              {scopeVisibility.regions && placedRegions && placedRegions.length > 0 && (
-                <Group name={GroupName.Structure}>
-                  {placedRegions.map((encounterRegion) => {
-                    if (encounterRegion.index === -1 && drawingRegionIndex !== null) {
-                      return null;
-                    }
-                    return <RegionRenderer key={encounterRegion.id} encounterRegion={encounterRegion} />;
-                  })}
-                </Group>
-              )}
-
-              {/* Sources - render second */}
-              {scopeVisibility.lightSources && encounter && placedSources && placedSources.length > 0 && (
-                <Group name={GroupName.Structure}>
-                  {placedSources.map((encounterSource) => (
-                    <SourceRenderer
-                      key={encounterSource.id}
-                      encounterSource={encounterSource}
-                      walls={encounter.walls || []}
-                      gridConfig={gridConfig}
-                    />
-                  ))}
-                </Group>
-              )}
-
-              {/* Walls - render third (top of structures) */}
-              {scopeVisibility.walls && encounter && placedWalls && (
-                <Group name={GroupName.Structure}>
-                  {placedWalls.map((encounterWall) => {
-                    const isInTransaction =
-                      wallTransaction.transaction.isActive &&
-                      wallTransaction
-                        .getActiveSegments()
-                        .some((s) => s.wallIndex === encounterWall.index || s.tempId === encounterWall.index);
-                    const shouldRender = !isInTransaction && !(drawingWallIndex === encounterWall.index);
-
-                    return (
-                      <React.Fragment key={encounterWall.id}>
-                        {shouldRender && (
-                          <WallRenderer
-                            encounterWall={encounterWall}
-                            onContextMenu={contextMenus.wallContextMenu.handleOpen}
-                          />
-                        )}
-                      </React.Fragment>
-                    );
-                  })}
-
-                  {isEditingVertices &&
-                    wallTransaction.transaction.isActive &&
-                    wallTransaction
-                      .getActiveSegments()
-                      .map((segment) => (
-                        <WallTransformer
-                          key={`transformer-${segment.tempId}`}
-                          poles={segment.poles}
-                          isClosed={segment.isClosed}
-                          onPolesChange={(newPoles, newIsClosed) =>
-                            handleVerticesChange(segment.wallIndex || segment.tempId, newPoles, newIsClosed)
-                          }
-<<<<<<< HEAD
-                          onClearSelections={regionHandlers.handleFinishEditingRegion}
-                          onFinish={regionHandlers.handleFinishEditingRegion}
-                          onCancel={regionHandlers.handleCancelEditingRegion}
-                          onLocalAction={(action: LocalAction) => regionTransaction.pushLocalAction(action)}
-                          {...(regionTransaction.transaction.segment.color && {
-                            color: regionTransaction.transaction.segment.color,
-                          })}
-=======
-                          gridConfig={gridConfig}
-                          snapEnabled={gridConfig.snap}
-                          onClearSelections={wallHandlers.handleFinishEditing}
-                          isAltPressed={keyboardState.isAltPressed}
-                          encounterId={encounterId}
-                          wallIndex={segment.wallIndex || segment.tempId}
-                          wall={undefined}
-                          onWallBreak={wallHandlers.handleWallBreak}
-                          enableBackgroundRect={false}
-                          wallTransaction={wallTransaction}
->>>>>>> d32173e1
-                        />
-                      ))}
-                </Group>
-              )}
-
-              {/* Region Transformer */}
-              {scopeVisibility.regions &&
-                encounter?.regions &&
-                isEditingRegionVertices &&
-                editingRegionIndex !== null &&
-                regionTransaction.transaction.isActive &&
-                regionTransaction.transaction.segment && (
-                  <Group name={GroupName.Structure}>
-                    <RegionTransformer
-                      encounterId={encounterId || ''}
-                      regionIndex={editingRegionIndex}
-                      segment={regionTransaction.transaction.segment}
-                      gridConfig={gridConfig}
-                      viewport={viewportControls.viewport}
-                      onVerticesChange={(newVertices: Point[]) =>
-                        handleRegionVerticesChange(editingRegionIndex, newVertices)
-                      }
-                      onClearSelections={regionHandlers.handleFinishEditingRegion}
-                      onFinish={regionHandlers.handleFinishEditingRegion}
-                      onCancel={regionHandlers.handleCancelEditingRegion}
-                      onLocalAction={(action: unknown) => regionTransaction.pushLocalAction(action)}
-                      {...(regionTransaction.transaction.segment.color && {
-                        color: regionTransaction.transaction.segment.color,
-                      })}
-                    />
-                  </Group>
-                )}
-            </Layer>
-
-            {/* Layer 5: Assets (tokens/objects/creatures) */}
-            {encounter && (
-              <TokenPlacement
-                placedAssets={assetManagement.placedAssets.filter((asset) => {
-                  if (asset.asset.kind === AssetKind.Object && !scopeVisibility.objects) {
-                    return false;
-                  }
-                  if (asset.asset.kind === AssetKind.Creature && !scopeVisibility.creatures) {
-                    return false;
-                  }
-                  return true;
-                })}
-                onAssetPlaced={assetManagement.handleAssetPlaced}
-                onAssetMoved={assetManagement.handleAssetMoved}
-                onAssetDeleted={assetManagement.handleAssetDeleted}
-                gridConfig={gridConfig}
-                draggedAsset={assetManagement.draggedAsset}
-                onDragComplete={assetManagement.handleDragComplete}
-                onImagesLoaded={canvasReadyState.handleImagesLoaded}
-                snapMode={keyboardState.snapMode}
-                onContextMenu={(assetId: string, position: { x: number; y: number }) => {
-                  const asset = assetManagement.placedAssets.find((a) => a.id === assetId);
-                  if (asset) {
-                    contextMenus.assetContextMenu.handleOpen(asset, position);
-                  }
-                }}
-                encounter={encounter}
-              />
-            )}
-
-            {/* Layer 6: Effects (placeholder for future) */}
-            <Layer name={LayerName.Effects}>{/* Future: effects components */}</Layer>
-
-            {/* Layer 4: Drawing Tools (in UIOverlay for topmost rendering) */}
-            {encounter && encounterId && (
-              <Layer name={LayerName.UIOverlay}>
-                {drawingMode === 'wall' && drawingWallIndex !== null && (
-                  <WallDrawingTool
-                    encounterId={encounterId}
-                    wallIndex={drawingWallIndex}
-                    gridConfig={gridConfig}
-                    defaultHeight={drawingWallDefaultHeight}
-                    onCancel={handleStructurePlacementCancel}
-                    onFinish={handleStructurePlacementFinish}
-                    onPolesChange={(newPoles) => {
-                      wallTransaction.updateSegment(-1, { poles: newPoles });
-
-                      if (encounter) {
-                        const updatedEncounter = updateWallOptimistic(encounter, -1, { poles: newPoles });
-                        setEncounter(updatedEncounter);
-                      }
-                    }}
-                    wallTransaction={wallTransaction}
-                  />
-                )}
-                {drawingMode === 'region' && drawingRegionIndex !== null && (
-                  <RegionDrawingTool
-                    encounterId={encounterId}
-                    regionIndex={drawingRegionIndex}
-                    gridConfig={gridConfig}
-                    regionType={regionTransaction.transaction.segment?.type || 'Elevation'}
-                    {...(regionTransaction.transaction.segment?.color && {
-                      regionColor: regionTransaction.transaction.segment.color,
-                    })}
-                    onCancel={handleRegionPlacementCancel}
-                    onFinish={handleStructurePlacementFinish}
-                    onVerticesChange={(newVertices: Point[]) => {
-                      regionTransaction.updateVertices(newVertices);
-                      if (encounter) {
-                        const updatedEncounter = updateRegionOptimistic(encounter, -1, { vertices: newVertices });
-                        setEncounter(updatedEncounter);
-                      }
-                    }}
-                    regionTransaction={regionTransaction}
-                  />
-                )}
-                {activeTool === 'sourceDrawing' && sourcePlacementProperties && encounter && (
-                  <SourceDrawingTool
-                    encounterId={encounterId || ''}
-                    source={{
-                      encounterId: encounterId || '',
-                      index: -1,
-                      name: `${sourcePlacementProperties.type} Source ${(encounter.sources?.length || 0) + 1}`,
-                      position: { x: 0, y: 0 },
-                      ...sourcePlacementProperties,
-                    }}
-                    walls={encounter.walls || []}
-                    gridConfig={gridConfig}
-                    onComplete={handleSourcePlacementFinish}
-                    onCancel={() => {
-                      setSourcePlacementProperties(null);
-                      setActiveTool(null);
-                    }}
-                  />
-                )}
-              </Layer>
-            )}
-
-            {/* Layer 8: UI Overlay (transformer + selection) */}
-            <TokenDragHandle
-              placedAssets={assetManagement.placedAssets.filter((asset) => {
-                if (asset.asset.kind === AssetKind.Object && !scopeVisibility.objects) {
-                  return false;
-                }
-                if (asset.asset.kind === AssetKind.Creature && !scopeVisibility.creatures) {
-                  return false;
-                }
-                return true;
-              })}
-              selectedAssetIds={assetManagement.selectedAssetIds}
-              onAssetSelected={assetManagement.handleAssetSelected}
-              onAssetMoved={assetManagement.handleAssetMoved}
-              onAssetDeleted={assetManagement.handleAssetDeleted}
-              gridConfig={gridConfig}
-              stageRef={stageRef as React.RefObject<Konva.Stage>}
-              stageReady={stageReady}
-              isPlacementMode={!!assetManagement.draggedAsset}
-              enableDragMove={true}
-              onReady={canvasReadyState.handleHandlersReady}
-              snapMode={keyboardState.snapMode}
-              isShiftPressed={keyboardState.isShiftPressed}
-              isCtrlPressed={keyboardState.isCtrlPressed}
-              scale={viewportControls.viewport.scale}
-              onAssetRotated={assetManagement.handleAssetRotated}
-              onRotationStart={assetManagement.handleRotationStart}
-              onRotationEnd={assetManagement.handleRotationEnd}
-            />
-          </EncounterCanvas>
-        </Box>
-
-        <EditorStatusBar
-          {...(viewportControls.cursorPosition && {
-            cursorPosition: viewportControls.cursorPosition,
-          })}
-          totalAssets={assetManagement.placedAssets.length}
-          selectedCount={assetManagement.selectedAssetIds.length}
-          zoomPercentage={viewportControls.viewport.scale * 100}
-          {...(drawingMode && { activeTool: drawingMode })}
-          gridSnapEnabled={gridConfig.snap}
-        />
-      </Box>
-
-      <EditorDialogs
-        deleteConfirmOpen={assetManagement.deleteConfirmOpen}
-        assetsToDelete={assetManagement.assetsToDelete}
-        onDeleteConfirmClose={() => assetManagement.setDeleteConfirmOpen(false)}
-        onDeleteConfirm={assetManagement.confirmDelete}
-        assetContextMenuPosition={contextMenus.assetContextMenu.position}
-        assetContextMenuAsset={contextMenus.assetContextMenu.asset}
-        onAssetContextMenuClose={contextMenus.assetContextMenu.handleClose}
-        onAssetRename={assetManagement.handleAssetRename}
-        onAssetDisplayUpdate={assetManagement.handleAssetDisplayUpdate}
-        wallContextMenuPosition={contextMenus.wallContextMenu.position}
-        wallContextMenuWall={contextMenus.wallContextMenu.wall}
-        onWallContextMenuClose={contextMenus.wallContextMenu.handleClose}
-        onWallEditVertices={wallHandlers.handleEditVertices}
-        onWallDelete={wallHandlers.handleWallDelete}
-        errorMessage={errorMessage}
-        onErrorMessageClose={() => setErrorMessage(null)}
-      />
-    </EditorLayout>
-  );
-};
-
-export const EncounterEditorPage: React.FC = () => {
-  return (
-    <ClipboardProvider>
-      <UndoRedoProvider>
-        <EncounterEditorPageInternal />
-      </UndoRedoProvider>
-    </ClipboardProvider>
-  );
-};
+import { EditingBlocker } from '@components/common';
+import {
+  BackgroundLayer,
+  type DrawingMode,
+  EditorDialogs,
+  EditorStatusBar,
+  EncounterCanvas,
+  type EncounterCanvasHandle,
+  GridRenderer,
+  type LayerVisibilityType,
+  LeftToolBar,
+  RegionDrawingTool,
+  RegionRenderer,
+  RegionTransformer,
+  SourceDrawingTool,
+  SourceRenderer,
+  TokenDragHandle,
+  TokenPlacement,
+  TopToolBar,
+  WallDrawingTool,
+  WallRenderer,
+  WallTransformer,
+} from '@components/encounter';
+import type { SourcePlacementProperties } from '@components/encounter/panels';
+import { EditorLayout } from '@components/layout';
+import { Alert, Box, CircularProgress, Typography, useTheme } from '@mui/material';
+import { GroupName, LayerName, layerManager } from '@services/layerManager';
+import { type GridConfig, GridType, getDefaultGrid } from '@utils/gridCalculator';
+import type Konva from 'konva';
+import React, { useCallback, useEffect, useRef, useState } from 'react';
+import { Group, Layer } from 'react-konva';
+import { useParams } from 'react-router-dom';
+import type { SaveStatus } from '@/components/common';
+import { getApiEndpoints } from '@/config/development';
+import { ClipboardProvider } from '@/contexts/ClipboardContext';
+import { UndoRedoProvider } from '@/contexts/UndoRedoContext';
+import { useClipboard } from '@/contexts/useClipboard';
+import { useConnectionStatus } from '@/hooks/useConnectionStatus';
+import { useRegionTransaction } from '@/hooks/useRegionTransaction';
+import { useUndoRedoContext } from '@/hooks/useUndoRedo';
+import { useWallTransaction } from '@/hooks/useWallTransaction';
+import { assetsApi } from '@/services/assetsApi';
+import {
+  useAddEncounterAssetMutation,
+  useAddEncounterRegionMutation,
+  useAddEncounterWallMutation,
+  useBulkAddEncounterAssetsMutation,
+  useBulkDeleteEncounterAssetsMutation,
+  useBulkUpdateEncounterAssetsMutation,
+  useGetEncounterQuery,
+  usePatchEncounterMutation,
+  useRemoveEncounterAssetMutation,
+  useRemoveEncounterRegionMutation,
+  useRemoveEncounterSourceMutation,
+  useRemoveEncounterWallMutation,
+  useUpdateEncounterAssetMutation,
+  useUpdateEncounterRegionMutation,
+  useUpdateEncounterWallMutation,
+} from '@/services/encounterApi';
+import { useUploadFileMutation } from '@/services/mediaApi';
+import { useAppDispatch } from '@/store';
+import {
+  AssetKind,
+  type Encounter,
+  type EncounterWall,
+  type PlacedAsset,
+  type PlacedRegion,
+  type PlacedSource,
+  type PlacedWall,
+  type Point,
+  type Pole,
+  type WallVisibility,
+} from '@/types/domain';
+import type { LocalAction } from '@/types/regionUndoActions';
+import {
+  hydratePlacedAssets,
+  hydratePlacedRegions,
+  hydratePlacedSources,
+  hydratePlacedWalls,
+} from '@/utils/encounterMappers';
+import {
+  addWallOptimistic,
+  removeRegionOptimistic,
+  removeWallOptimistic,
+  updateRegionOptimistic,
+  updateWallOptimistic,
+} from '@/utils/encounterStateUtils';
+import {
+  useAssetManagement,
+  useCanvasReadyState,
+  useContextMenus,
+  useEncounterSettings,
+  useGridHandlers,
+  useKeyboardState,
+  useRegionHandlers,
+  useViewportControls,
+  useWallHandlers,
+} from './EncounterEditor/hooks';
+
+const STAGE_WIDTH = 2800;
+const STAGE_HEIGHT = 2100;
+const ENCOUNTER_DEFAULT_BACKGROUND = '/assets/backgrounds/tavern.png';
+
+const EncounterEditorPageInternal: React.FC = () => {
+  const theme = useTheme();
+  const { encounterId } = useParams<{ encounterId: string }>();
+  const canvasRef = useRef<EncounterCanvasHandle>(null);
+  const stageRef = useRef<Konva.Stage>(null);
+  const { execute, recordAction, undo, redo } = useUndoRedoContext();
+  const { copyAssets, cutAssets, clipboard, canPaste, getClipboardAssets, clearClipboard } = useClipboard();
+  const { isOnline } = useConnectionStatus();
+  const wallTransaction = useWallTransaction();
+  const regionTransaction = useRegionTransaction();
+  const {
+    data: encounterData,
+    isLoading: isLoadingEncounter,
+    error: encounterError,
+    refetch,
+  } = useGetEncounterQuery(encounterId || '', {
+    skip: !encounterId,
+  });
+  const [patchEncounter] = usePatchEncounterMutation();
+  const [uploadFile, { isLoading: isUploadingBackground }] = useUploadFileMutation();
+  const [addEncounterAsset] = useAddEncounterAssetMutation();
+  const [updateEncounterAsset] = useUpdateEncounterAssetMutation();
+  const [bulkUpdateEncounterAssets] = useBulkUpdateEncounterAssetsMutation();
+  const [removeEncounterAsset] = useRemoveEncounterAssetMutation();
+  const [bulkDeleteEncounterAssets] = useBulkDeleteEncounterAssetsMutation();
+  const [bulkAddEncounterAssets] = useBulkAddEncounterAssetsMutation();
+
+  const [addEncounterWall] = useAddEncounterWallMutation();
+  const [removeEncounterWall] = useRemoveEncounterWallMutation();
+  const [updateEncounterWall] = useUpdateEncounterWallMutation();
+
+  const [addEncounterRegion] = useAddEncounterRegionMutation();
+  const [updateEncounterRegion] = useUpdateEncounterRegionMutation();
+  const [removeEncounterRegion] = useRemoveEncounterRegionMutation();
+  const [removeEncounterSource] = useRemoveEncounterSourceMutation();
+
+  // Force refetch on mount with forceRefetch option
+  useEffect(() => {
+    if (encounterId) {
+      refetch();
+    }
+  }, [encounterId, refetch]);
+
+  const [isInitialized, setIsInitialized] = useState(false);
+  const [encounter, setEncounter] = useState<Encounter | null>(null);
+  const encounterRef = useRef<Encounter | null>(null);
+  const [placedWalls, setPlacedWalls] = useState<PlacedWall[]>([]);
+  const [placedRegions, setPlacedRegions] = useState<PlacedRegion[]>([]);
+  const [placedSources, setPlacedSources] = useState<PlacedSource[]>([]);
+
+  useEffect(() => {
+    encounterRef.current = encounter;
+  }, [encounter]);
+
+  const initialViewport = {
+    x: (window.innerWidth - STAGE_WIDTH) / 2,
+    y: (window.innerHeight - STAGE_HEIGHT) / 2,
+    scale: 1,
+  };
+
+  const [gridConfig, setGridConfig] = useState<GridConfig>(getDefaultGrid());
+  const [backgroundImageUrl] = useState<string>(ENCOUNTER_DEFAULT_BACKGROUND);
+  const [isHydrating, setIsHydrating] = useState(false);
+  const [saveStatus, setSaveStatus] = useState<SaveStatus>('idle');
+  const [errorMessage, setErrorMessage] = useState<string | null>(null);
+  const [selectedWallIndex, setSelectedWallIndex] = useState<number | null>(null);
+  const [drawingWallIndex, setDrawingWallIndex] = useState<number | null>(null);
+  const [drawingWallDefaultHeight, setDrawingWallDefaultHeight] = useState<number>(10);
+  const [isEditingVertices, setIsEditingVertices] = useState(false);
+  const [originalWallPoles, setOriginalWallPoles] = useState<Pole[] | null>(null);
+
+  const [selectedRegionIndex, setSelectedRegionIndex] = useState<number | null>(null);
+  const [drawingRegionIndex, setDrawingRegionIndex] = useState<number | null>(null);
+  const [editingRegionIndex, setEditingRegionIndex] = useState<number | null>(null);
+  const [isEditingRegionVertices, setIsEditingRegionVertices] = useState(false);
+  const [originalRegionVertices, setOriginalRegionVertices] = useState<Point[] | null>(null);
+
+  const [selectedSourceIndex, setSelectedSourceIndex] = useState<number | null>(null);
+  const [sourcePlacementProperties, setSourcePlacementProperties] = useState<SourcePlacementProperties | null>(null);
+  const [activeTool, setActiveTool] = useState<string | null>(null);
+
+  const [scopeVisibility, setScopeVisibility] = useState<Record<LayerVisibilityType, boolean>>({
+    regions: true,
+    walls: true,
+    openings: true,
+    objects: true,
+    creatures: true,
+    players: true,
+    effects: true,
+    lightSources: true,
+    fogOfWar: true,
+  });
+
+  const [activePanel, setActivePanel] = useState<string | null>(null);
+
+  const drawingMode: DrawingMode =
+    activePanel === 'walls'
+      ? 'wall'
+      : activePanel === 'regions'
+        ? 'region'
+        : activePanel === 'lightSources'
+          ? 'source'
+          : null;
+
+  const handleLayerVisibilityToggle = useCallback((layer: LayerVisibilityType) => {
+    setScopeVisibility((prev) => ({
+      ...prev,
+      [layer]: !prev[layer],
+    }));
+  }, []);
+
+  const handleShowAllLayers = useCallback(() => {
+    setScopeVisibility({
+      regions: true,
+      walls: true,
+      openings: true,
+      objects: true,
+      creatures: true,
+      players: true,
+      effects: true,
+      lightSources: true,
+      fogOfWar: true,
+    });
+    setGridConfig((prev) => ({
+      ...prev,
+      type: prev.type === GridType.NoGrid ? GridType.Square : prev.type,
+    }));
+  }, []);
+
+  const handleHideAllLayers = useCallback(() => {
+    setScopeVisibility({
+      regions: false,
+      walls: false,
+      openings: false,
+      objects: false,
+      creatures: false,
+      players: false,
+      effects: false,
+      lightSources: false,
+      fogOfWar: false,
+    });
+    setGridConfig((prev) => ({
+      ...prev,
+      type: GridType.NoGrid,
+    }));
+  }, []);
+
+  const saveChanges = useCallback(
+    async (
+      overrides?: Partial<{
+        name: string;
+        description: string;
+        isPublished: boolean;
+        grid: {
+          type: GridType;
+          cellSize: { width: number; height: number };
+          offset: { left: number; top: number };
+          snap: boolean;
+        };
+      }>,
+    ) => {
+      if (!encounterId || !encounter || !isInitialized) {
+        return;
+      }
+
+      const currentData = {
+        name: encounter.name,
+        description: encounter.description,
+        isPublished: encounter.isPublished,
+        grid: {
+          type: gridConfig.type,
+          cellSize: gridConfig.cellSize,
+          offset: gridConfig.offset,
+          snap: gridConfig.snap,
+        },
+        ...overrides,
+      };
+
+      const hasChanges =
+        currentData.name !== encounter.name ||
+        currentData.description !== encounter.description ||
+        currentData.isPublished !== encounter.isPublished ||
+        JSON.stringify(currentData.grid) !==
+          JSON.stringify({
+            type:
+              typeof encounter.grid.type === 'string'
+                ? GridType[encounter.grid.type as keyof typeof GridType]
+                : encounter.grid.type,
+            cellSize: encounter.grid.cellSize,
+            offset: encounter.grid.offset,
+            snap: encounter.grid.snap,
+          });
+
+      if (!hasChanges) {
+        return;
+      }
+
+      setSaveStatus('saving');
+
+      const requestPayload = {
+        name: currentData.name,
+        description: currentData.description,
+        isPublished: currentData.isPublished,
+        grid: currentData.grid,
+      };
+
+      try {
+        const result = await patchEncounter({
+          id: encounterId,
+          request: requestPayload,
+        }).unwrap();
+
+        if (result) {
+          setEncounter(result);
+        } else {
+          await refetch();
+        }
+
+        setSaveStatus('saved');
+      } catch (error) {
+        console.error('Failed to save encounter:', error);
+        setSaveStatus('error');
+      }
+    },
+    [encounterId, encounter, isInitialized, gridConfig, patchEncounter, refetch],
+  );
+
+  const encounterSettings = useEncounterSettings({
+    encounterId,
+    encounter,
+    setEncounter,
+    saveChanges,
+  });
+
+  const gridHandlers = useGridHandlers({
+    setGridConfig,
+    saveChanges,
+  });
+
+  const wallHandlers = useWallHandlers({
+    encounterId,
+    encounter,
+    wallTransaction,
+    selectedWallIndex,
+    drawingMode: drawingMode === 'source' ? null : drawingMode,
+    drawingWallIndex,
+    addEncounterWall,
+    updateEncounterWall,
+    removeEncounterWall,
+    setEncounter,
+    setPlacedWalls,
+    setSelectedWallIndex,
+    setDrawingWallIndex,
+    setIsEditingVertices,
+    setOriginalWallPoles,
+    setActivePanel,
+    setErrorMessage,
+    execute,
+    refetch: async () => {
+      const result = await refetch();
+      return result.data ? { data: result.data } : {};
+    },
+  });
+
+  const regionHandlers = useRegionHandlers({
+    encounterId,
+    encounter,
+    regionTransaction,
+    gridConfig,
+    selectedRegionIndex,
+    editingRegionIndex,
+    originalRegionVertices,
+    drawingMode: drawingMode === 'source' ? null : drawingMode,
+    drawingRegionIndex,
+    addEncounterRegion,
+    updateEncounterRegion,
+    removeEncounterRegion,
+    setEncounter,
+    setPlacedRegions,
+    setSelectedRegionIndex,
+    setEditingRegionIndex,
+    setIsEditingRegionVertices,
+    setOriginalRegionVertices,
+    setDrawingRegionIndex,
+    setErrorMessage,
+    recordAction,
+    refetch: async () => {
+      const result = await refetch();
+      return result.data ? { data: result.data } : {};
+    },
+  });
+
+  const keyboardState = useKeyboardState({
+    gridConfig,
+    ...(drawingMode !== 'wall' &&
+      drawingMode !== 'region' && {
+        onEscapeKey: () => {
+          if (isEditingVertices && wallTransaction.transaction.isActive) {
+            wallHandlers.handleCancelEditing();
+          } else if (assetManagement?.draggedAsset) {
+            assetManagement.setDraggedAsset(null);
+          }
+        },
+        onEnterKey: () => {
+          if (isEditingVertices && wallTransaction.transaction.isActive) {
+            wallHandlers.handleFinishEditing();
+          }
+        },
+      }),
+  });
+
+  const canvasReadyState = useCanvasReadyState({
+    stageRef,
+  });
+
+  const viewportControls = useViewportControls({
+    initialViewport,
+    canvasRef: canvasRef as React.RefObject<EncounterCanvasHandle>,
+  });
+
+  const contextMenus = useContextMenus({
+    encounter,
+  });
+
+  const dispatch = useAppDispatch();
+
+  const assetManagement = useAssetManagement({
+    encounterId,
+    encounter,
+    isOnline,
+    setEncounter,
+    execute,
+    dispatch,
+    copyAssets,
+    cutAssets,
+    canPaste,
+    getClipboardAssets,
+    clipboard: clipboard.operation ? { operation: clipboard.operation } : {},
+    clearClipboard,
+    addEncounterAsset,
+    updateEncounterAsset,
+    bulkUpdateEncounterAssets,
+    removeEncounterAsset,
+    bulkDeleteEncounterAssets,
+    bulkAddEncounterAssets,
+    refetch: async () => {
+      const result = await refetch();
+      return result.data ? { data: result.data } : {};
+    },
+  });
+
+  useEffect(() => {
+    if (encounterData && !isInitialized) {
+      const initializeEncounter = async () => {
+        setIsHydrating(true);
+        try {
+          const hydratedAssets = await hydratePlacedAssets(
+            encounterData.assets,
+            encounterId || '',
+            async (assetId: string) => {
+              const result = await dispatch(assetsApi.endpoints.getAsset.initiate(assetId)).unwrap();
+              return result;
+            },
+          );
+
+          const hydratedWalls = hydratePlacedWalls(encounterData.walls || [], encounterId || '');
+          const hydratedRegions = hydratePlacedRegions(encounterData.regions || [], encounterId || '');
+          const hydratedSources = hydratePlacedSources(encounterData.sources || [], encounterId || '');
+
+          setEncounter(encounterData);
+          setGridConfig({
+            type:
+              typeof encounterData.grid.type === 'string'
+                ? GridType[encounterData.grid.type as keyof typeof GridType]
+                : encounterData.grid.type,
+            cellSize: encounterData.grid.cellSize,
+            offset: encounterData.grid.offset,
+            snap: encounterData.grid.snap,
+          });
+          assetManagement.setPlacedAssets(hydratedAssets);
+          setPlacedWalls(hydratedWalls);
+          setPlacedRegions(hydratedRegions);
+          setPlacedSources(hydratedSources);
+          setIsInitialized(true);
+        } catch (error) {
+          console.error('Failed to hydrate encounter:', error);
+          setEncounter(encounterData);
+          setGridConfig({
+            type:
+              typeof encounterData.grid.type === 'string'
+                ? GridType[encounterData.grid.type as keyof typeof GridType]
+                : encounterData.grid.type,
+            cellSize: encounterData.grid.cellSize,
+            offset: encounterData.grid.offset,
+            snap: encounterData.grid.snap,
+          });
+          assetManagement.setPlacedAssets([]);
+          setPlacedWalls([]);
+          setPlacedRegions([]);
+          setPlacedSources([]);
+          setIsInitialized(true);
+        } finally {
+          setIsHydrating(false);
+        }
+      };
+
+      initializeEncounter();
+    }
+  }, [encounterData, isInitialized, dispatch, encounterId, assetManagement]);
+
+  useEffect(() => {
+    if (encounterData && isInitialized) {
+      setEncounter(encounterData);
+      const hydratedWalls = hydratePlacedWalls(encounterData.walls || [], encounterId || '');
+      const hydratedRegions = hydratePlacedRegions(encounterData.regions || [], encounterId || '');
+      const hydratedSources = hydratePlacedSources(encounterData.sources || [], encounterId || '');
+      setPlacedWalls(hydratedWalls);
+      setPlacedRegions(hydratedRegions);
+      setPlacedSources(hydratedSources);
+    }
+  }, [encounterData, isInitialized, encounterId]);
+
+  // Initialize Stage reference when EncounterCanvas is ready
+  // CRITICAL: TokenDragHandle depends on this ref being set to attach event handlers
+  // NOTE: Runs when imagesLoaded or handlersReady changes to retry stage initialization
+  const [stageReady, setStageReady] = useState(false);
+
+  useEffect(() => {
+    const stage = canvasRef.current?.getStage();
+
+    if (stage && stage !== stageRef.current) {
+      stageRef.current = stage;
+      layerManager.initialize(stage);
+      layerManager.enforceZOrder();
+      setStageReady(true);
+    }
+  }, []);
+
+  useEffect(() => {
+    const handleBeforeUnload = (e: BeforeUnloadEvent) => {
+      if (saveStatus === 'saving') {
+        e.preventDefault();
+        e.returnValue = '';
+      }
+    };
+
+    window.addEventListener('beforeunload', handleBeforeUnload);
+
+    return () => {
+      window.removeEventListener('beforeunload', handleBeforeUnload);
+    };
+  }, [saveStatus]);
+
+  const handleBackgroundUpload = useCallback(
+    async (file: File) => {
+      if (!encounterId) return;
+
+      try {
+        const result = await uploadFile({
+          file,
+          type: 'encounter',
+          resource: 'background',
+          entityId: encounterId,
+        }).unwrap();
+
+        await patchEncounter({
+          id: encounterId,
+          request: {
+            backgroundId: result.id,
+          },
+        }).unwrap();
+      } catch (error) {
+        console.error('Failed to upload background:', error);
+      }
+    },
+    [encounterId, uploadFile, patchEncounter],
+  );
+
+  useEffect(() => {
+    const handleKeyDown = async (e: KeyboardEvent) => {
+      if (e.target instanceof HTMLInputElement || e.target instanceof HTMLTextAreaElement) {
+        return;
+      }
+
+      const isWallTransactionActive = wallTransaction.transaction.isActive;
+      const isRegionTransactionActive = regionTransaction.transaction.isActive;
+      const isMac = navigator.platform.toUpperCase().indexOf('MAC') >= 0;
+      const modifier = isMac ? e.metaKey : e.ctrlKey;
+
+      if (modifier && e.key === 'z' && !e.shiftKey) {
+        e.preventDefault();
+        e.stopImmediatePropagation();
+
+        if (isWallTransactionActive && wallTransaction.canUndoLocal()) {
+          wallTransaction.undoLocal((segments) => {
+            const currentEncounter = encounterRef.current;
+            if (currentEncounter && selectedWallIndex !== null) {
+              let syncedEncounter = currentEncounter;
+
+              const tempWalls = currentEncounter.walls?.filter((w) => w.index < 0) || [];
+              tempWalls.forEach((tempWall) => {
+                const segmentExists = segments.some((s) => s.tempId === tempWall.index);
+                if (!segmentExists) {
+                  syncedEncounter = removeWallOptimistic(syncedEncounter, tempWall.index);
+                }
+              });
+
+              if (segments.length === 1 && segments[0]) {
+                syncedEncounter = updateWallOptimistic(syncedEncounter, selectedWallIndex, {
+                  poles: segments[0].poles,
+                  isClosed: segments[0].isClosed,
+                });
+              } else {
+                const mainSegment = segments.find((s) => s.wallIndex === selectedWallIndex || s.tempId === 0);
+                if (mainSegment) {
+                  syncedEncounter = updateWallOptimistic(syncedEncounter, selectedWallIndex, {
+                    poles: mainSegment.poles,
+                    isClosed: mainSegment.isClosed,
+                  });
+                }
+              }
+
+              setEncounter(syncedEncounter);
+            }
+          });
+        } else if (isRegionTransactionActive && regionTransaction.canUndoLocal()) {
+          regionTransaction.undoLocal((segment) => {
+            const currentEncounter = encounterRef.current;
+            if (currentEncounter && drawingRegionIndex !== null) {
+              if (segment) {
+                const syncedEncounter = updateRegionOptimistic(currentEncounter, drawingRegionIndex, {
+                  vertices: segment.vertices,
+                });
+                setEncounter(syncedEncounter);
+              } else {
+                setEncounter(currentEncounter);
+              }
+            }
+          });
+        } else {
+          await undo();
+        }
+        return;
+      }
+
+      if (modifier && (e.key === 'y' || (e.key === 'z' && e.shiftKey))) {
+        e.preventDefault();
+        e.stopImmediatePropagation();
+
+        if (isWallTransactionActive && wallTransaction.canRedoLocal()) {
+          wallTransaction.redoLocal((segments) => {
+            const currentEncounter = encounterRef.current;
+            if (currentEncounter && selectedWallIndex !== null) {
+              const selectedWall = currentEncounter.walls?.find((w) => w.index === selectedWallIndex);
+              let syncedEncounter = currentEncounter;
+
+              if (segments.length === 1 && segments[0]) {
+                syncedEncounter = updateWallOptimistic(syncedEncounter, selectedWallIndex, {
+                  poles: segments[0].poles,
+                  isClosed: segments[0].isClosed,
+                });
+              } else {
+                segments.forEach((segment) => {
+                  if (segment.wallIndex === selectedWallIndex || segment.tempId === 0) {
+                    syncedEncounter = updateWallOptimistic(syncedEncounter, selectedWallIndex, {
+                      poles: segment.poles,
+                      isClosed: segment.isClosed,
+                    });
+                  } else if (segment.wallIndex === null) {
+                    const existingWall = syncedEncounter.walls?.find((w) => w.index === segment.tempId);
+                    if (encounterId && !existingWall && selectedWall) {
+                      const tempWall: EncounterWall = {
+                        encounterId,
+                        index: segment.tempId,
+                        name: selectedWall.name,
+                        poles: segment.poles,
+                        isClosed: segment.isClosed,
+                        visibility: selectedWall.visibility,
+                        material: selectedWall.material,
+                        color: selectedWall.color,
+                      };
+                      syncedEncounter = addWallOptimistic(syncedEncounter, tempWall);
+                    }
+                  }
+                });
+              }
+
+              setEncounter(syncedEncounter);
+            }
+          });
+        } else if (isRegionTransactionActive && regionTransaction.canRedoLocal()) {
+          regionTransaction.redoLocal((segment) => {
+            const currentEncounter = encounterRef.current;
+            if (currentEncounter && drawingRegionIndex !== null && segment) {
+              const syncedEncounter = updateRegionOptimistic(currentEncounter, drawingRegionIndex, {
+                vertices: segment.vertices,
+              });
+              setEncounter(syncedEncounter);
+            }
+          });
+        } else {
+          await redo();
+        }
+        return;
+      }
+    };
+
+    window.addEventListener('keydown', handleKeyDown, { capture: true });
+
+    return () => {
+      window.removeEventListener('keydown', handleKeyDown, { capture: true });
+    };
+  }, [wallTransaction, regionTransaction, undo, redo, encounterId, selectedWallIndex, drawingRegionIndex]);
+
+  const handleVerticesChange = useCallback(
+    async (wallIndex: number, newPoles: Pole[], newIsClosed?: boolean) => {
+      if (!encounter) return;
+
+      if (!wallTransaction.transaction.isActive) {
+        console.warn('[handleVerticesChange] No active transaction');
+        return;
+      }
+
+      if (newPoles.length < 2) {
+        console.warn('[handleVerticesChange] Wall must have at least 2 poles');
+        return;
+      }
+
+      const wall = encounter.walls?.find((w) => w.index === wallIndex);
+      if (!wall) return;
+
+      const effectiveIsClosed = newIsClosed !== undefined ? newIsClosed : wall.isClosed;
+
+      const segments = wallTransaction.getActiveSegments();
+      const segment = segments.find((s) => s.wallIndex === wallIndex || s.tempId === wallIndex);
+
+      if (!segment) {
+        console.warn(`[handleVerticesChange] Segment not found for wallIndex ${wallIndex}`);
+        return;
+      }
+
+      wallTransaction.updateSegment(segment.tempId, {
+        poles: newPoles,
+        isClosed: effectiveIsClosed,
+      });
+
+      const updatedEncounter = updateWallOptimistic(encounter, wallIndex, {
+        poles: newPoles,
+        isClosed: effectiveIsClosed,
+      });
+      setEncounter(updatedEncounter);
+    },
+    [encounter, wallTransaction],
+  );
+
+  const handleRegionVerticesChange = useCallback(
+    async (regionIndex: number, newVertices: Point[]) => {
+      if (!encounter) return;
+
+      if (!regionTransaction.transaction.isActive) {
+        console.warn('[handleRegionVerticesChange] No active transaction');
+        return;
+      }
+
+      if (newVertices.length < 3) {
+        console.warn('[handleRegionVerticesChange] Region must have at least 3 vertices');
+        return;
+      }
+
+      const region = encounter.regions?.find((r) => r.index === regionIndex);
+      if (!region) return;
+
+      const segment = regionTransaction.transaction.segment;
+      if (!segment) {
+        console.warn(`[handleRegionVerticesChange] Segment not found for regionIndex ${regionIndex}`);
+        return;
+      }
+
+      regionTransaction.updateVertices(newVertices);
+
+      const updatedEncounter = updateRegionOptimistic(encounter, regionIndex, {
+        vertices: newVertices,
+      });
+      setEncounter(updatedEncounter);
+    },
+    [encounter, regionTransaction],
+  );
+
+  const handleRegionPlacementCancel = useCallback(async () => {
+    if (!encounter) return;
+
+    regionTransaction.rollbackTransaction();
+
+    const cleanEncounter = removeRegionOptimistic(encounter, -1);
+    setEncounter(cleanEncounter);
+
+    setDrawingRegionIndex(null);
+  }, [encounter, regionTransaction]);
+
+  const handleStructurePlacementFinish = useCallback(async () => {
+    try {
+      if (activePanel === 'regions') {
+        await regionHandlers.handleStructurePlacementFinish();
+      } else if (activePanel === 'walls') {
+        await wallHandlers.handleWallPlacementFinish();
+      }
+    } catch (error) {
+      console.error('Failed to finish structure placement:', error);
+      setErrorMessage('Failed to complete structure placement. Please try again.');
+    }
+  }, [activePanel, regionHandlers, wallHandlers]);
+
+  const handleStructurePlacementCancel = useCallback(async () => {
+    if (!encounter) return;
+
+    wallTransaction.rollbackTransaction();
+
+    const cleanEncounter = removeWallOptimistic(encounter, -1);
+    setEncounter(cleanEncounter);
+
+    setDrawingWallIndex(null);
+  }, [encounter, wallTransaction]);
+
+  const handlePlacedAssetUpdate = useCallback(
+    async (assetId: string, updates: Partial<PlacedAsset>) => {
+      if (!encounterId || !encounter) return;
+
+      const asset = assetManagement.placedAssets.find((a) => a.id === assetId);
+      if (!asset) return;
+
+      const updatedAsset = { ...asset, ...updates };
+
+      try {
+        await updateEncounterAsset({
+          encounterId,
+          assetNumber: asset.index,
+          position: updatedAsset.position,
+          size: updatedAsset.size,
+          rotation: updatedAsset.rotation,
+        }).unwrap();
+
+        assetManagement.setPlacedAssets((prev) => prev.map((a) => (a.id === assetId ? updatedAsset : a)));
+      } catch (error) {
+        console.error('Failed to update asset:', error);
+        setErrorMessage('Failed to update asset. Please try again.');
+      }
+    },
+    [encounterId, encounter, assetManagement, updateEncounterAsset],
+  );
+
+  const handlePlaceWall = useCallback(
+    async (properties: {
+      visibility: WallVisibility;
+      isClosed: boolean;
+      material?: string;
+      defaultHeight: number;
+      color?: string;
+    }) => {
+      if (!encounterId || !encounter) return;
+
+      const existingWalls = encounter.walls || [];
+
+      const wallNumbers = existingWalls
+        .map((w) => {
+          const match = w.name.match(/^Wall (\d+)$/);
+          return match?.[1] ? parseInt(match[1], 10) : null;
+        })
+        .filter((n): n is number => n !== null);
+
+      const nextNumber = wallNumbers.length > 0 ? Math.max(...wallNumbers) + 1 : 1;
+      const wallName = `Wall ${nextNumber}`;
+
+      wallTransaction.startTransaction('placement', undefined, {
+        name: wallName,
+        visibility: properties.visibility,
+        isClosed: properties.isClosed,
+        material: properties.material,
+        color: properties.color || '#808080',
+      });
+
+      const tempWall: EncounterWall = {
+        encounterId,
+        index: -1,
+        name: wallName,
+        poles: [],
+        visibility: properties.visibility,
+        isClosed: properties.isClosed,
+        material: properties.material,
+        color: properties.color || '#808080',
+      };
+
+      const updatedEncounter = addWallOptimistic(encounter, tempWall);
+      setEncounter(updatedEncounter);
+
+      setDrawingWallIndex(-1);
+      setDrawingWallDefaultHeight(properties.defaultHeight);
+    },
+    [encounterId, encounter, wallTransaction],
+  );
+
+  const handleSourceSelect = useCallback((index: number) => {
+    setSelectedSourceIndex(index);
+  }, []);
+
+  const handleSourceDelete = useCallback(
+    async (index: number) => {
+      if (!encounterId || !encounter) return;
+
+      const source = placedSources.find((s) => s.index === index);
+      if (!source) return;
+
+      const sourceId = source.id;
+
+      try {
+        await removeEncounterSource({
+          encounterId,
+          sourceIndex: index,
+        }).unwrap();
+
+        const { removeEntityMapping } = await import('@/utils/encounterEntityMapping');
+        removeEntityMapping(encounterId, 'sources', sourceId);
+
+        const { data: updatedEncounter } = await refetch();
+        if (updatedEncounter) {
+          setEncounter(updatedEncounter);
+          const hydratedSources = hydratePlacedSources(updatedEncounter.sources || [], encounterId);
+          setPlacedSources(hydratedSources);
+        }
+
+        if (selectedSourceIndex === index) {
+          setSelectedSourceIndex(null);
+        }
+      } catch (error) {
+        console.error('Failed to delete source:', error);
+        setErrorMessage('Failed to delete source. Please try again.');
+      }
+    },
+    [encounterId, encounter, placedSources, removeEncounterSource, selectedSourceIndex, refetch],
+  );
+
+  const handlePlaceSource = useCallback((properties: SourcePlacementProperties) => {
+    setSourcePlacementProperties(properties);
+    setActiveTool('sourceDrawing');
+  }, []);
+
+  const handleSourcePlacementFinish = useCallback((success: boolean) => {
+    if (success) {
+      setSourcePlacementProperties(null);
+      setActiveTool(null);
+    }
+  }, []);
+
+  if (isLoadingEncounter || isHydrating) {
+    return (
+      <EditorLayout>
+        <Box
+          sx={{
+            display: 'flex',
+            justifyContent: 'center',
+            alignItems: 'center',
+            height: '100%',
+          }}
+        >
+          <Box
+            sx={{
+              display: 'flex',
+              flexDirection: 'column',
+              alignItems: 'center',
+              gap: 2,
+            }}
+          >
+            <CircularProgress size={60} thickness={4} />
+            <Typography variant='h6'>{isLoadingEncounter ? 'Loading Encounter...' : 'Preparing Assets...'}</Typography>
+          </Box>
+        </Box>
+      </EditorLayout>
+    );
+  }
+
+  if (encounterError || (!encounterData && encounterId)) {
+    return (
+      <EditorLayout>
+        <Box
+          sx={{
+            display: 'flex',
+            justifyContent: 'center',
+            alignItems: 'center',
+            height: '100%',
+            p: 3,
+          }}
+        >
+          <Alert severity='error'>
+            Failed to load encounter. The encounter may not exist or there was a network error.
+          </Alert>
+        </Box>
+      </EditorLayout>
+    );
+  }
+
+  const backgroundUrl = encounter?.stage?.background
+    ? `${getApiEndpoints().media}/${encounter.stage.background.id}`
+    : undefined;
+
+  return (
+    <EditorLayout
+      encounter={encounter || undefined}
+      onEncounterNameChange={encounterSettings.handleEncounterNameChange}
+      onBackClick={encounterSettings.handleBackClick}
+      onEncounterDescriptionChange={encounterSettings.handleEncounterDescriptionChange}
+      onEncounterPublishedChange={encounterSettings.handleEncounterPublishedChange}
+      onEncounterUpdate={encounterSettings.handleEncounterUpdate}
+      gridConfig={gridConfig}
+      onGridChange={gridHandlers.handleGridChange}
+      {...(backgroundUrl && { backgroundUrl })}
+      isUploadingBackground={isUploadingBackground}
+      onBackgroundUpload={handleBackgroundUpload}
+    >
+      <Box
+        sx={{
+          display: 'flex',
+          flexDirection: 'column',
+          height: '100%',
+          position: 'relative',
+        }}
+      >
+        <EditingBlocker isBlocked={!isOnline} />
+
+        <TopToolBar
+          onUndoClick={undo}
+          onRedoClick={redo}
+          onZoomIn={viewportControls.handleZoomIn}
+          onZoomOut={viewportControls.handleZoomOut}
+          onZoomReset={viewportControls.handleZoomReset}
+          onGridToggle={() =>
+            setGridConfig((prev) => ({
+              ...prev,
+              type: prev.type === GridType.NoGrid ? GridType.Square : GridType.NoGrid,
+            }))
+          }
+          onClearSelection={() => assetManagement.handleAssetSelected([])}
+          canUndo={false}
+          canRedo={false}
+          gridVisible={gridConfig.type !== GridType.NoGrid}
+          layerVisibility={scopeVisibility}
+          onLayerVisibilityToggle={handleLayerVisibilityToggle}
+          onShowAllLayers={handleShowAllLayers}
+          onHideAllLayers={handleHideAllLayers}
+        />
+
+        <Box
+          id='canvas-container'
+          onMouseMove={viewportControls.handleCanvasMouseMove}
+          sx={{
+            flexGrow: 1,
+            overflow: 'hidden',
+            bgcolor: 'background.default',
+            position: 'relative',
+            width: '100%',
+            height: '100%',
+            cursor: drawingMode === 'wall' || drawingMode === 'region' ? 'crosshair' : 'default',
+          }}
+        >
+          <LeftToolBar
+            activePanel={activePanel}
+            onPanelChange={setActivePanel}
+            encounterId={encounterId}
+            encounterWalls={placedWalls}
+            selectedWallIndex={selectedWallIndex}
+            isEditingVertices={isEditingVertices}
+            originalWallPoles={originalWallPoles}
+            onWallSelect={wallHandlers.handleWallSelect}
+            onWallDelete={wallHandlers.handleWallDelete}
+            onPlaceWall={handlePlaceWall}
+            onEditVertices={wallHandlers.handleEditVertices}
+            onCancelEditing={wallHandlers.handleCancelEditing}
+            encounterRegions={placedRegions}
+            selectedRegionIndex={selectedRegionIndex}
+            onRegionSelect={regionHandlers.handleRegionSelect}
+            onRegionDelete={regionHandlers.handleRegionDelete}
+            onPlaceRegion={regionHandlers.handlePlaceRegion}
+            onEditRegionVertices={regionHandlers.handleEditRegionVertices}
+            placedAssets={assetManagement.placedAssets}
+            selectedAssetIds={assetManagement.selectedAssetIds}
+            onAssetSelectForPlacement={assetManagement.setDraggedAsset}
+            onPlacedAssetSelect={assetManagement.handlePlacedAssetSelect}
+            onPlacedAssetDelete={(assetId) => {
+              const asset = assetManagement.placedAssets.find((a) => a.id === assetId);
+              if (asset) {
+                assetManagement.setAssetsToDelete([asset]);
+                assetManagement.setDeleteConfirmOpen(true);
+              }
+            }}
+            onPlacedAssetRename={assetManagement.handleAssetRename}
+            onPlacedAssetUpdate={handlePlacedAssetUpdate}
+            encounterSources={placedSources}
+            selectedSourceIndex={selectedSourceIndex}
+            onSourceSelect={handleSourceSelect}
+            onSourceDelete={handleSourceDelete}
+            onPlaceSource={handlePlaceSource}
+          />
+
+          <EncounterCanvas
+            ref={canvasRef}
+            width={window.innerWidth}
+            height={window.innerHeight}
+            initialPosition={{ x: initialViewport.x, y: initialViewport.y }}
+            backgroundColor={theme.palette.background.default}
+            onViewportChange={viewportControls.handleViewportChange}
+          >
+            {/* Layer 1: Static (background + grid) */}
+            <Layer name={LayerName.Static} listening={false}>
+              <BackgroundLayer
+                imageUrl={backgroundImageUrl}
+                backgroundColor={theme.palette.background.default}
+                stageWidth={STAGE_WIDTH}
+                stageHeight={STAGE_HEIGHT}
+              />
+
+              <GridRenderer
+                grid={gridConfig}
+                stageWidth={STAGE_WIDTH}
+                stageHeight={STAGE_HEIGHT}
+                visible={gridConfig.type !== GridType.NoGrid}
+              />
+            </Layer>
+
+            {/* Layer 2: GameWorld (structures, objects, creatures) */}
+            <Layer name={LayerName.GameWorld}>
+              {/* Regions - render first (bottom of GameWorld) */}
+              {scopeVisibility.regions && placedRegions && placedRegions.length > 0 && (
+                <Group name={GroupName.Structure}>
+                  {placedRegions.map((encounterRegion) => {
+                    if (encounterRegion.index === -1 && drawingRegionIndex !== null) {
+                      return null;
+                    }
+                    return <RegionRenderer key={encounterRegion.id} encounterRegion={encounterRegion} />;
+                  })}
+                </Group>
+              )}
+
+              {/* Sources - render second */}
+              {scopeVisibility.lightSources && encounter && placedSources && placedSources.length > 0 && (
+                <Group name={GroupName.Structure}>
+                  {placedSources.map((encounterSource) => (
+                    <SourceRenderer
+                      key={encounterSource.id}
+                      encounterSource={encounterSource}
+                      walls={encounter.walls || []}
+                      gridConfig={gridConfig}
+                    />
+                  ))}
+                </Group>
+              )}
+
+              {/* Walls - render third (top of structures) */}
+              {scopeVisibility.walls && encounter && placedWalls && (
+                <Group name={GroupName.Structure}>
+                  {placedWalls.map((encounterWall) => {
+                    const isInTransaction =
+                      wallTransaction.transaction.isActive &&
+                      wallTransaction
+                        .getActiveSegments()
+                        .some((s) => s.wallIndex === encounterWall.index || s.tempId === encounterWall.index);
+                    const shouldRender = !isInTransaction && !(drawingWallIndex === encounterWall.index);
+
+                    return (
+                      <React.Fragment key={encounterWall.id}>
+                        {shouldRender && (
+                          <WallRenderer
+                            encounterWall={encounterWall}
+                            onContextMenu={contextMenus.wallContextMenu.handleOpen}
+                          />
+                        )}
+                      </React.Fragment>
+                    );
+                  })}
+
+                  {isEditingVertices &&
+                    wallTransaction.transaction.isActive &&
+                    wallTransaction
+                      .getActiveSegments()
+                      .map((segment) => (
+                        <WallTransformer
+                          key={`transformer-${segment.tempId}`}
+                          poles={segment.poles}
+                          isClosed={segment.isClosed}
+                          onPolesChange={(newPoles, newIsClosed) =>
+                            handleVerticesChange(segment.wallIndex || segment.tempId, newPoles, newIsClosed)
+                          }
+                          gridConfig={gridConfig}
+                          snapEnabled={gridConfig.snap}
+                          onClearSelections={wallHandlers.handleFinishEditing}
+                          isAltPressed={keyboardState.isAltPressed}
+                          encounterId={encounterId}
+                          wallIndex={segment.wallIndex || segment.tempId}
+                          wall={undefined}
+                          onWallBreak={wallHandlers.handleWallBreak}
+                          enableBackgroundRect={false}
+                          wallTransaction={wallTransaction}
+                        />
+                      ))}
+                </Group>
+              )}
+
+              {/* Region Transformer */}
+              {scopeVisibility.regions &&
+                encounter?.regions &&
+                isEditingRegionVertices &&
+                editingRegionIndex !== null &&
+                regionTransaction.transaction.isActive &&
+                regionTransaction.transaction.segment && (
+                  <Group name={GroupName.Structure}>
+                    <RegionTransformer
+                      encounterId={encounterId || ''}
+                      regionIndex={editingRegionIndex}
+                      segment={regionTransaction.transaction.segment}
+                      gridConfig={gridConfig}
+                      viewport={viewportControls.viewport}
+                      onVerticesChange={(newVertices: Point[]) =>
+                        handleRegionVerticesChange(editingRegionIndex, newVertices)
+                      }
+                      onClearSelections={regionHandlers.handleFinishEditingRegion}
+                      onFinish={regionHandlers.handleFinishEditingRegion}
+                      onCancel={regionHandlers.handleCancelEditingRegion}
+                      onLocalAction={(action: LocalAction) => regionTransaction.pushLocalAction(action)}
+                      {...(regionTransaction.transaction.segment.color && {
+                        color: regionTransaction.transaction.segment.color,
+                      })}
+                    />
+                  </Group>
+                )}
+            </Layer>
+
+            {/* Layer 5: Assets (tokens/objects/creatures) */}
+            {encounter && (
+              <TokenPlacement
+                placedAssets={assetManagement.placedAssets.filter((asset) => {
+                  if (asset.asset.kind === AssetKind.Object && !scopeVisibility.objects) {
+                    return false;
+                  }
+                  if (asset.asset.kind === AssetKind.Creature && !scopeVisibility.creatures) {
+                    return false;
+                  }
+                  return true;
+                })}
+                onAssetPlaced={assetManagement.handleAssetPlaced}
+                onAssetMoved={assetManagement.handleAssetMoved}
+                onAssetDeleted={assetManagement.handleAssetDeleted}
+                gridConfig={gridConfig}
+                draggedAsset={assetManagement.draggedAsset}
+                onDragComplete={assetManagement.handleDragComplete}
+                onImagesLoaded={canvasReadyState.handleImagesLoaded}
+                snapMode={keyboardState.snapMode}
+                onContextMenu={(assetId: string, position: { x: number; y: number }) => {
+                  const asset = assetManagement.placedAssets.find((a) => a.id === assetId);
+                  if (asset) {
+                    contextMenus.assetContextMenu.handleOpen(asset, position);
+                  }
+                }}
+                encounter={encounter}
+              />
+            )}
+
+            {/* Layer 6: Effects (placeholder for future) */}
+            <Layer name={LayerName.Effects}>{/* Future: effects components */}</Layer>
+
+            {/* Layer 4: Drawing Tools (in UIOverlay for topmost rendering) */}
+            {encounter && encounterId && (
+              <Layer name={LayerName.UIOverlay}>
+                {drawingMode === 'wall' && drawingWallIndex !== null && (
+                  <WallDrawingTool
+                    encounterId={encounterId}
+                    wallIndex={drawingWallIndex}
+                    gridConfig={gridConfig}
+                    defaultHeight={drawingWallDefaultHeight}
+                    onCancel={handleStructurePlacementCancel}
+                    onFinish={handleStructurePlacementFinish}
+                    onPolesChange={(newPoles) => {
+                      wallTransaction.updateSegment(-1, { poles: newPoles });
+
+                      if (encounter) {
+                        const updatedEncounter = updateWallOptimistic(encounter, -1, { poles: newPoles });
+                        setEncounter(updatedEncounter);
+                      }
+                    }}
+                    wallTransaction={wallTransaction}
+                  />
+                )}
+                {drawingMode === 'region' && drawingRegionIndex !== null && (
+                  <RegionDrawingTool
+                    encounterId={encounterId}
+                    regionIndex={drawingRegionIndex}
+                    gridConfig={gridConfig}
+                    regionType={regionTransaction.transaction.segment?.type || 'Elevation'}
+                    {...(regionTransaction.transaction.segment?.color && {
+                      regionColor: regionTransaction.transaction.segment.color,
+                    })}
+                    onCancel={handleRegionPlacementCancel}
+                    onFinish={handleStructurePlacementFinish}
+                    onVerticesChange={(newVertices: Point[]) => {
+                      regionTransaction.updateVertices(newVertices);
+                      if (encounter) {
+                        const updatedEncounter = updateRegionOptimistic(encounter, -1, { vertices: newVertices });
+                        setEncounter(updatedEncounter);
+                      }
+                    }}
+                    regionTransaction={regionTransaction}
+                  />
+                )}
+                {activeTool === 'sourceDrawing' && sourcePlacementProperties && encounter && (
+                  <SourceDrawingTool
+                    encounterId={encounterId || ''}
+                    source={{
+                      encounterId: encounterId || '',
+                      index: -1,
+                      name: `${sourcePlacementProperties.type} Source ${(encounter.sources?.length || 0) + 1}`,
+                      position: { x: 0, y: 0 },
+                      ...sourcePlacementProperties,
+                    }}
+                    walls={encounter.walls || []}
+                    gridConfig={gridConfig}
+                    onComplete={handleSourcePlacementFinish}
+                    onCancel={() => {
+                      setSourcePlacementProperties(null);
+                      setActiveTool(null);
+                    }}
+                  />
+                )}
+              </Layer>
+            )}
+
+            {/* Layer 8: UI Overlay (transformer + selection) */}
+            <TokenDragHandle
+              placedAssets={assetManagement.placedAssets.filter((asset) => {
+                if (asset.asset.kind === AssetKind.Object && !scopeVisibility.objects) {
+                  return false;
+                }
+                if (asset.asset.kind === AssetKind.Creature && !scopeVisibility.creatures) {
+                  return false;
+                }
+                return true;
+              })}
+              selectedAssetIds={assetManagement.selectedAssetIds}
+              onAssetSelected={assetManagement.handleAssetSelected}
+              onAssetMoved={assetManagement.handleAssetMoved}
+              onAssetDeleted={assetManagement.handleAssetDeleted}
+              gridConfig={gridConfig}
+              stageRef={stageRef as React.RefObject<Konva.Stage>}
+              stageReady={stageReady}
+              isPlacementMode={!!assetManagement.draggedAsset}
+              enableDragMove={true}
+              onReady={canvasReadyState.handleHandlersReady}
+              snapMode={keyboardState.snapMode}
+              isShiftPressed={keyboardState.isShiftPressed}
+              isCtrlPressed={keyboardState.isCtrlPressed}
+              scale={viewportControls.viewport.scale}
+              onAssetRotated={assetManagement.handleAssetRotated}
+              onRotationStart={assetManagement.handleRotationStart}
+              onRotationEnd={assetManagement.handleRotationEnd}
+            />
+          </EncounterCanvas>
+        </Box>
+
+        <EditorStatusBar
+          {...(viewportControls.cursorPosition && {
+            cursorPosition: viewportControls.cursorPosition,
+          })}
+          totalAssets={assetManagement.placedAssets.length}
+          selectedCount={assetManagement.selectedAssetIds.length}
+          zoomPercentage={viewportControls.viewport.scale * 100}
+          {...(drawingMode && { activeTool: drawingMode })}
+          gridSnapEnabled={gridConfig.snap}
+        />
+      </Box>
+
+      <EditorDialogs
+        deleteConfirmOpen={assetManagement.deleteConfirmOpen}
+        assetsToDelete={assetManagement.assetsToDelete}
+        onDeleteConfirmClose={() => assetManagement.setDeleteConfirmOpen(false)}
+        onDeleteConfirm={assetManagement.confirmDelete}
+        assetContextMenuPosition={contextMenus.assetContextMenu.position}
+        assetContextMenuAsset={contextMenus.assetContextMenu.asset}
+        onAssetContextMenuClose={contextMenus.assetContextMenu.handleClose}
+        onAssetRename={assetManagement.handleAssetRename}
+        onAssetDisplayUpdate={assetManagement.handleAssetDisplayUpdate}
+        wallContextMenuPosition={contextMenus.wallContextMenu.position}
+        wallContextMenuWall={contextMenus.wallContextMenu.wall}
+        onWallContextMenuClose={contextMenus.wallContextMenu.handleClose}
+        onWallEditVertices={wallHandlers.handleEditVertices}
+        onWallDelete={wallHandlers.handleWallDelete}
+        errorMessage={errorMessage}
+        onErrorMessageClose={() => setErrorMessage(null)}
+      />
+    </EditorLayout>
+  );
+};
+
+export const EncounterEditorPage: React.FC = () => {
+  return (
+    <ClipboardProvider>
+      <UndoRedoProvider>
+        <EncounterEditorPageInternal />
+      </UndoRedoProvider>
+    </ClipboardProvider>
+  );
+};