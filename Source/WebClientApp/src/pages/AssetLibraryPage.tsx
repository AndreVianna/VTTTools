// GENERATED: 2025-10-07 by Claude Code Phase 5 Step 2
// EPIC: EPIC-001 Phase 5 - Asset Library UI
// LAYER: UI (Page Component)

/**
 * Asset Library Page
 * Browse, filter, and manage asset templates (Objects and Creatures)
 * Phase 5: Asset Library UI with Material-UI Card grid
 */

import React, { useState } from 'react';
import {
    Box,
    Container,
    Typography,
    Button,
    Card,
    CardMedia,
    CardContent,
    CardActions,
    Chip,
    Alert,
    Grid,
    Skeleton,
    Pagination,
    Tabs,
    Tab,
    Tooltip,
    useTheme
} from '@mui/material';
import {
    AddCircleOutline as AddCircleOutlineIcon,
    Category as CategoryIcon
} from '@mui/icons-material';
import { useGetAssetsQuery } from '@/services/assetsApi';
import { Asset, AssetKind, CreatureCategory, CreatureAsset } from '@/types/domain';
import { AssetFilterPanel, AssetFilters, AssetSearchBar, AssetEditDialog, AssetCreateDialog } from '@/components/assets';
import { useDebounce } from '@/hooks/useDebounce';
import { getDefaultToken, getPortrait, getResourceUrl } from '@/utils/assetHelpers';

/**
 * Asset Library Page Component
 * Displays asset templates in a responsive Material-UI Card grid
 *
 * THEME SUPPORT: Adapts to dark/light mode
 * - Dark mode: Card backgrounds dark, text light
 * - Light mode: Card backgrounds light, text dark
 */
export const AssetLibraryPage: React.FC = () => {
    const theme = useTheme();

    // Kind selection via Tabs (major filter) - defaults to Objects
    const [selectedKind, setSelectedKind] = useState<AssetKind>(AssetKind.Object);

    // Comprehensive filter state
    const [filters, setFilters] = useState<AssetFilters>({
        showMine: true,
        showOthers: true,
        showPublic: true,
        showPrivate: true,
        showPublished: true,
        showDraft: true
    });

    // Search state with 300ms debounce
    const [searchQuery, setSearchQuery] = useState('');
    const debouncedSearch = useDebounce(searchQuery, 300);

    // Pagination state (12 assets per page)
    const [page, setPage] = useState(1);
    const pageSize = 12;

    // Preview dialog state
    const [selectedAsset, setSelectedAsset] = useState<Asset | null>(null);
    const [previewOpen, setPreviewOpen] = useState(false);

    // Create dialog state
    const [createDialogOpen, setCreateDialogOpen] = useState(false);

    // Build query params from selected kind and filters
    const queryParams: any = {};

    // Kind from Tabs (always set now, no 'all' option)
    queryParams.kind = selectedKind;

    // Creature category
    if (filters.creatureCategory) {
        queryParams.creatureCategory = filters.creatureCategory;
    }

    // Ownership: Determine 'owner' param based on checkboxes
    if (filters.showMine && !filters.showOthers) {
        queryParams.owner = 'mine';
    } else if (filters.showOthers && !filters.showMine) {
        queryParams.owner = 'public';
    } else if (filters.showMine && filters.showOthers) {
        queryParams.owner = 'all';
    }
    // If neither checked, no results (don't send param, filter client-side)

    // Search
    if (debouncedSearch) {
        queryParams.search = debouncedSearch;
    }

    // Published status
    if (filters.showPublished && !filters.showDraft) {
        queryParams.published = true;
    } else if (filters.showDraft && !filters.showPublished) {
        queryParams.published = false;
    }

    // Fetch assets from API with filters
    const { data: allAssets, isLoading, error, refetch } = useGetAssetsQuery(queryParams);

    // Client-side filtering for visibility/status checkboxes (when showMine is checked)
    const filteredAssets = React.useMemo(() => {
        if (!allAssets) return [];

        // Apply visibility/status filters when "Mine" checkbox is checked
        if (filters.showMine) {
            return allAssets.filter(asset => {
                // Check visibility filter
                const visibilityMatch =
                    (filters.showPublic && asset.isPublic) ||
                    (filters.showPrivate && !asset.isPublic);

                // Check status filter
                const statusMatch =
                    (filters.showPublished && filters.showDraft) || // Both checked, show all
                    (filters.showPublished && asset.isPublished) ||
                    (filters.showDraft && !asset.isPublished);

                return visibilityMatch && statusMatch;
            });
        }

        // For "Others" only, no client-side filtering needed (backend already filtered to public published)
        return allAssets;
    }, [allAssets, filters.showMine, filters.showPublic, filters.showPrivate, filters.showPublished, filters.showDraft]);

    // Client-side pagination (slice assets for current page)
    const totalAssets = filteredAssets?.length || 0;
    const totalPages = Math.ceil(totalAssets / pageSize);
    const startIndex = (page - 1) * pageSize;
    const endIndex = startIndex + pageSize;
    const assets = filteredAssets?.slice(startIndex, endIndex);

    // Sync selectedKind with filters.kind for query
    React.useEffect(() => {
        setFilters(prev => ({
            ...prev,
            kind: selectedKind
        }));
    }, [selectedKind]);

    // Reset to page 1 when filters change
    React.useEffect(() => {
        setPage(1);
    }, [filters, debouncedSearch, selectedKind]);

    // Get creature category badge color
    const getCreatureCategoryColor = (category: CreatureCategory): string => {
        switch (category) {
            case CreatureCategory.Character:
                return theme.palette.mode === 'dark' ? '#2196F3' : '#1976D2';
            case CreatureCategory.Monster:
                return theme.palette.mode === 'dark' ? '#F44336' : '#D32F2F';
            default:
                return theme.palette.secondary.main;
        }
    };

    return (
        <Container maxWidth="xl" sx={{ py: 4 }}>
            {/* Page Header */}
            <Box sx={{ mb: 4 }}>
                <Box sx={{ mb: 2 }}>
                    <Typography variant="h4" component="h1" gutterBottom>
                        Asset Library
                    </Typography>
                    <Typography variant="body2" color="text.secondary">
                        Manage your objects and creatures for scenes
                    </Typography>
                </Box>

                {/* Asset Kind Tabs (Major Filter) */}
                <Tabs
                    value={selectedKind}
                    onChange={(_, newValue) => setSelectedKind(newValue)}
                    sx={{ mb: 2, borderBottom: 1, borderColor: 'divider' }}
                >
                    <Tab label="Objects" value={AssetKind.Object} />
                    <Tab label="Creatures" value={AssetKind.Creature} />
                </Tabs>

                {/* Search Bar */}
                <AssetSearchBar
                    value={searchQuery}
                    onChange={setSearchQuery}
                    fullWidth
                />
            </Box>

            {/* Main Content Grid: Filter Panel + Asset Cards */}
            <Grid container spacing={3}>
                {/* Filter Panel Sidebar */}
                <Grid size={{ xs: 12, md: 3 }}>
                    <AssetFilterPanel
                        filters={filters}
                        onFiltersChange={setFilters}
                    />
                </Grid>

                {/* Asset Cards Area */}
                <Grid size={{ xs: 12, md: 9 }}>
                    {/* Results Count */}
                    {allAssets && !isLoading && (
                        <Typography variant="body2" color="text.secondary" sx={{ mb: 2 }}>
                            {totalAssets} {totalAssets === 1 ? 'asset' : 'assets'} found
                            {totalPages > 1 && ` (page ${page} of ${totalPages})`}
                        </Typography>
                    )}

            {/* Loading State */}
            {isLoading && (
                <Grid container spacing={3}>
                    {[...Array(12)].map((_, index) => (
                        <Grid key={index} size={{ xs: 6, sm: 4, md: 3, lg: 2 }}>
                            <Card>
                                <Box sx={{ paddingTop: '100%', position: 'relative' }}>
                                    <Skeleton variant="rectangular" sx={{ position: 'absolute', top: 0, left: 0, right: 0, bottom: 0 }} />
                                </Box>
                                <CardContent>
                                    <Skeleton variant="text" width="60%" height={32} />
                                    <Skeleton variant="text" width="80%" />
                                    <Skeleton variant="rectangular" width={80} height={24} sx={{ mt: 1 }} />
                                </CardContent>
                            </Card>
                        </Grid>
                    ))}
                </Grid>
            )}

            {/* Error State */}
            {error && (
                <Alert
                    severity="error"
                    action={
                        <Button color="inherit" size="small" onClick={() => refetch()}>
                            Retry
                        </Button>
                    }
                    sx={{ mb: 3 }}
                >
                    Failed to load assets. Please try again.
                </Alert>
            )}

            {/* Asset Cards Grid (always shown with virtual "Add" card) */}
            {!isLoading && !error && assets && (
                <>
                    <Grid container spacing={3}>
                        {/* Virtual "Add" Card (always first) */}
                        <Grid size={{ xs: 6, sm: 4, md: 3, lg: 2 }}>
                            <Card
                                sx={{
                                    height: '100%',
                                    display: 'flex',
                                    flexDirection: 'column',
                                    transition: 'all 0.2s',
                                    cursor: 'pointer',
                                    border: '2px dashed',
                                    borderColor: theme.palette.primary.main,
                                    bgcolor: theme.palette.mode === 'dark' ? 'rgba(255,255,255,0.02)' : 'rgba(0,0,0,0.02)',
                                    '&:hover': {
                                        transform: 'translateY(-4px)',
                                        boxShadow: 4,
                                        bgcolor: theme.palette.mode === 'dark' ? 'rgba(255,255,255,0.05)' : 'rgba(0,0,0,0.05)'
                                    }
                                }}
                                onClick={() => {
                                    setCreateDialogOpen(true);
                                }}
                            >
                                {/* Title: "Add Object" or "Add Creature" */}
                                <CardContent sx={{ pb: 1 }}>
                                    <Typography variant="subtitle2" component="h2" noWrap fontWeight={600} color="primary">
                                        Add {selectedKind === AssetKind.Object ? 'Object' : 'Creature'}
                                    </Typography>
                                </CardContent>

                                {/* Plus Icon in Image Area */}
                                <CardMedia
                                    component="div"
                                    sx={{
                                        paddingTop: '100%', // 1:1 aspect ratio (square)
                                        position: 'relative',
                                        bgcolor: 'transparent'
                                    }}
                                >
                                    <Box
                                        sx={{
                                            position: 'absolute',
                                            top: 0,
                                            left: 0,
                                            right: 0,
                                            bottom: 0,
                                            display: 'flex',
                                            alignItems: 'center',
                                            justifyContent: 'center'
                                        }}
                                    >
                                        <AddCircleOutlineIcon
                                            sx={{
                                                fontSize: 80,
                                                color: theme.palette.primary.main,
                                                opacity: 0.7
                                            }}
                                        />
                                    </Box>
                                </CardMedia>

                                {/* Empty badge area for consistent height */}
                                <CardContent sx={{ pt: 1, pb: 1, flexGrow: 1 }}>
                                    <Box sx={{ minHeight: '24px' }} />
                                </CardContent>

                                {/* Empty actions area for consistent height */}
                                <CardActions sx={{ pt: 0, px: 2, pb: 2 }}>
                                    <Typography variant="caption" color="text.secondary" sx={{ flexGrow: 1 }}>
                                        &nbsp;
                                    </Typography>
                                </CardActions>
                            </Card>
                        </Grid>

                        {/* Regular Asset Cards */}
                        {assets.map((asset) => (
                            <Grid key={asset.id} size={{ xs: 6, sm: 4, md: 3, lg: 2 }}>
                                <Card
                                    sx={{
                                        height: '100%',
                                        display: 'flex',
                                        flexDirection: 'column',
                                        transition: 'all 0.2s',
                                        cursor: 'pointer',
                                        '&:hover': {
                                            transform: 'translateY(-4px)',
                                            boxShadow: 4
                                        }
                                    }}
                                    onClick={() => {
                                        setSelectedAsset(asset);
                                        setPreviewOpen(true);
                                    }}
                                >
                                    {/* Asset Name - Above Image */}
                                    <CardContent sx={{ pb: 1 }}>
                                        <Typography variant="subtitle2" component="h2" noWrap fontWeight={600}>
                                            {asset.name}
                                        </Typography>
                                    </CardContent>

                                    {/* Asset Image with Description Tooltip */}
                                    <Tooltip title={asset.description} arrow placement="top">
                                        <CardMedia
                                            component="div"
                                            sx={{
                                                paddingTop: '100%', // 1:1 aspect ratio (square)
                                                position: 'relative',
                                                bgcolor: theme.palette.mode === 'dark' ? 'grey.800' : 'grey.200'
                                            }}
                                        >
                                            <Box
                                                sx={{
                                                    position: 'absolute',
                                                    top: 0,
                                                    left: 0,
                                                    right: 0,
                                                    bottom: 0,
                                                    display: 'flex',
                                                    alignItems: 'center',
                                                    justifyContent: 'center'
                                                }}
                                            >
                                            {(() => {
                                                const portrait = getPortrait(asset);
                                                const defaultToken = getDefaultToken(asset);
<<<<<<< HEAD
                                                const imageId = portrait?.id || defaultToken?.token.id || asset.tokens?.[0]?.token.id;
=======
                                                const imageId = portrait?.id || defaultToken?.tokenId || asset.tokens?.[0]?.tokenId;
>>>>>>> 953480aa

                                                return imageId ? (
                                                    <img
                                                        src={getResourceUrl(imageId)}
                                                        alt={asset.name}
                                                        style={{
                                                            width: '100%',
                                                            height: '100%',
                                                            objectFit: 'contain'
                                                        }}
                                                    />
                                                ) : (
                                                    <CategoryIcon sx={{ fontSize: 48, color: 'text.disabled' }} />
                                                );
                                            })()}
                                            </Box>
                                        </CardMedia>
                                    </Tooltip>

                                    {/* Asset Info - Badges (no Kind badge - redundant with Tabs) */}
                                    <CardContent sx={{ pt: 1, pb: 1, flexGrow: 1 }}>
                                        <Box sx={{ display: 'flex', gap: 0.5, flexWrap: 'wrap', minHeight: '24px' }}>
                                            {/* Creature Category Badge (only for Creatures) */}
                                            {asset.kind === AssetKind.Creature && (asset as CreatureAsset) && (
                                                <Chip
                                                    label={(asset as CreatureAsset).category}
                                                    size="small"
                                                    sx={{
                                                        bgcolor: getCreatureCategoryColor((asset as CreatureAsset).category),
                                                        color: 'white',
                                                        fontSize: '0.7rem'
                                                    }}
                                                />
                                            )}

                                            {/* Published Badge */}
                                            {asset.isPublished && (
                                                <Chip
                                                    label="Published"
                                                    size="small"
                                                    color="success"
                                                    variant="outlined"
                                                    sx={{ fontSize: '0.7rem' }}
                                                />
                                            )}
                                        </Box>
                                    </CardContent>

                                    {/* Card Actions */}
                                    <CardActions sx={{ pt: 0, px: 2, pb: 2 }}>
                                        <Typography variant="caption" color="text.secondary" sx={{ flexGrow: 1 }}>
                                            {asset.size
                                                ? `${asset.size.width}×${asset.size.height} cells`
                                                : ''
                                            }
                                        </Typography>
                                        <Typography variant="caption" color="text.secondary">
                                            {asset.isPublic ? 'Public' : 'Private'}
                                        </Typography>
                                    </CardActions>
                                </Card>
                            </Grid>
                        ))}
                    </Grid>

                    {/* Pagination (show if multiple pages) */}
                    {totalPages > 1 && (
                        <Box sx={{ display: 'flex', justifyContent: 'center', mt: 4 }}>
                            <Pagination
                                count={totalPages}
                                page={page}
                                onChange={(_, value) => setPage(value)}
                                color="primary"
                                size="large"
                                showFirstButton
                                showLastButton
                            />
                        </Box>
                    )}
                </>
            )}
                </Grid>
            </Grid>

            {/* Asset Edit Dialog */}
            {selectedAsset && (
                <AssetEditDialog
                    key={selectedAsset.id}
                    open={previewOpen}
                    asset={selectedAsset}
                    onClose={() => {
                        setPreviewOpen(false);
                        setSelectedAsset(null);
                    }}
                />
            )}

            {/* Asset Create Dialog */}
            <AssetCreateDialog
                key={createDialogOpen ? 'create' : 'closed'}
                open={createDialogOpen}
                onClose={() => setCreateDialogOpen(false)}
                fixedKind={selectedKind}
            />
        </Container>
    );
};<|MERGE_RESOLUTION|>--- conflicted
+++ resolved
@@ -387,11 +387,7 @@
                                             {(() => {
                                                 const portrait = getPortrait(asset);
                                                 const defaultToken = getDefaultToken(asset);
-<<<<<<< HEAD
-                                                const imageId = portrait?.id || defaultToken?.token.id || asset.tokens?.[0]?.token.id;
-=======
                                                 const imageId = portrait?.id || defaultToken?.tokenId || asset.tokens?.[0]?.tokenId;
->>>>>>> 953480aa
 
                                                 return imageId ? (
                                                     <img
