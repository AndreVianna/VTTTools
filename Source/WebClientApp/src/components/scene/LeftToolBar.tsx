--- conflicted
+++ resolved
@@ -1,373 +1,338 @@
-import React, { useState, useEffect, useRef } from 'react';
-import { Box, IconButton, Drawer, Tooltip, useTheme } from '@mui/material';
-import {
-<<<<<<< HEAD
-  Wallpaper as BackgroundIcon,
-=======
-  Terrain as ElevationIcon,
->>>>>>> a69efb9d
-  GridOn as GridIcon,
-  Layers as RegionsIcon,
-  BorderAll as WallsIcon,
-  MeetingRoom as OpeningsIcon,
-  ViewInAr as ObjectsIcon,
-  Pets as CreaturesIcon,
-  Person as PlayersIcon,
-  AutoAwesome as EffectsIcon,
-  LightMode as SourcesIcon,
-  VisibilityOff as FogOfWarIcon
-} from '@mui/icons-material';
-<<<<<<< HEAD
-import { BackgroundPanel, GridPanel, WallsPanel, ObjectsPanel, CreaturesPanel, SourcesPanel, RegionsPanel } from './panels';
-=======
-import { GridPanel, WallsPanel, ObjectsPanel, CreaturesPanel, SourcesPanel } from './panels';
->>>>>>> a69efb9d
-import type { SourcePlacementProperties } from './panels';
-import { AssetPicker } from '@/components/common';
-import { GridConfig } from '@/utils/gridCalculator';
-import { AssetKind } from '@/types/domain';
-import type { SceneWall, WallVisibility, Asset, PlacedAsset, SceneSource, SceneRegion } from '@/types/domain';
-
-export type PanelType =
-<<<<<<< HEAD
-  | 'background'
-=======
-  | 'elevation'
->>>>>>> a69efb9d
-  | 'grid'
-  | 'regions'
-  | 'walls'
-  | 'openings'
-  | 'objects'
-  | 'creatures'
-  | 'players'
-  | 'effects'
-  | 'lightSources'
-  | 'fogOfWar';
-
-export interface LeftToolBarProps {
-  activePanel?: string | null;
-  onPanelChange?: (panel: PanelType | null) => void;
-  gridConfig?: GridConfig | undefined;
-  onGridChange?: (grid: GridConfig) => void;
-  sceneId?: string | undefined;
-  sceneWalls?: SceneWall[] | undefined;
-  selectedWallIndex?: number | null | undefined;
-  onWallSelect?: (wallIndex: number | null) => void;
-  onWallDelete?: (wallIndex: number) => void;
-  onPlaceWall?: (properties: {
-    visibility: WallVisibility;
-    isClosed: boolean;
-    material?: string;
-    defaultHeight: number;
-  }) => void;
-  onEditVertices?: (wallIndex: number) => void;
-  sceneRegions?: SceneRegion[] | undefined;
-  selectedRegionIndex?: number | null | undefined;
-  onRegionSelect?: (regionIndex: number) => void;
-  onRegionDelete?: (regionIndex: number) => void;
-  onPlaceRegion?: (properties: {
-    name: string;
-    type: string;
-    value?: number;
-    label?: string;
-    color?: string;
-  }) => void;
-  onEditRegionVertices?: (regionIndex: number) => void;
-  placedAssets?: PlacedAsset[] | undefined;
-  selectedAssetIds?: string[] | undefined;
-  onAssetSelectForPlacement?: (asset: Asset) => void;
-  onPlacedAssetSelect?: (assetId: string, isCtrlPressed: boolean) => void;
-  onPlacedAssetDelete?: (assetId: string) => void;
-  onPlacedAssetRename?: (assetId: string, newName: string) => void;
-  onPlacedAssetUpdate?: (assetId: string, updates: Partial<PlacedAsset>) => void;
-  sceneSources?: SceneSource[] | undefined;
-  selectedSourceIndex?: number | null | undefined;
-  onSourceSelect?: (index: number) => void;
-  onSourceDelete?: (index: number) => void;
-  onPlaceSource?: (properties: SourcePlacementProperties) => void;
-  onEditSource?: (index: number, updates: any) => void;
-}
-
-export const LeftToolBar: React.FC<LeftToolBarProps> = ({
-  activePanel: externalActivePanel,
-  onPanelChange,
-  gridConfig,
-  onGridChange,
-  sceneId,
-  sceneWalls,
-  selectedWallIndex,
-  onWallSelect,
-  onWallDelete,
-  onPlaceWall,
-  onEditVertices,
-  sceneRegions,
-  selectedRegionIndex,
-  onRegionSelect,
-  onRegionDelete,
-  onPlaceRegion,
-  onEditRegionVertices,
-  placedAssets = [],
-  selectedAssetIds = [],
-  onAssetSelectForPlacement,
-  onPlacedAssetSelect,
-  onPlacedAssetDelete,
-  onPlacedAssetRename,
-  onPlacedAssetUpdate,
-  sceneSources,
-  selectedSourceIndex,
-  onSourceSelect,
-  onSourceDelete,
-  onPlaceSource,
-  onEditSource
-}) => {
-  const theme = useTheme();
-  const [internalActivePanel, setInternalActivePanel] = useState<PanelType | null>(null);
-  const [assetPickerOpen, setAssetPickerOpen] = useState<{ open: boolean; kind?: AssetKind }>({ open: false });
-  const toolbarRef = useRef<HTMLDivElement>(null);
-  const drawerRef = useRef<HTMLDivElement>(null);
-
-  const activePanel = externalActivePanel !== undefined ? (externalActivePanel as PanelType | null) : internalActivePanel;
-  const expanded = activePanel !== null;
-
-  const handlePanelClick = (panel: PanelType) => {
-    const newPanel = (activePanel === panel) ? null : panel;
-
-    if (externalActivePanel !== undefined) {
-      onPanelChange?.(newPanel);
-    } else {
-      setInternalActivePanel(newPanel);
-      onPanelChange?.(newPanel);
-    }
-  };
-
-  useEffect(() => {
-    const handleClickOutside = (event: MouseEvent) => {
-      if (!expanded) return;
-
-      const target = event.target as Node;
-      const targetElement = target as Element;
-      const isInsideToolbar = toolbarRef.current?.contains(target);
-      const isInsideDrawer = drawerRef.current?.contains(target);
-
-      const isInsideDialog = targetElement.closest?.('[role="dialog"]') !== null;
-      const isInsideMenu = targetElement.closest?.('.MuiMenu-root, .MuiPopover-paper') !== null;
-
-      if (!isInsideToolbar && !isInsideDrawer && !isInsideDialog && !isInsideMenu) {
-        if (externalActivePanel !== undefined) {
-          onPanelChange?.(null);
-        } else {
-          setInternalActivePanel(null);
-          onPanelChange?.(null);
-        }
-
-        if (activePanel === 'walls' && selectedWallIndex !== null) {
-          onWallSelect?.(null);
-        }
-        if (activePanel === 'regions' && selectedRegionIndex !== null) {
-          onRegionSelect?.(null);
-        }
-      }
-    };
-
-    document.addEventListener('mousedown', handleClickOutside);
-    return () => document.removeEventListener('mousedown', handleClickOutside);
-  }, [expanded, externalActivePanel, onPanelChange, activePanel, selectedWallIndex, onWallSelect, selectedRegionIndex, onRegionSelect]);
-
-<<<<<<< HEAD
-  const panelConfigs: Array<{ key: PanelType; icon: typeof BackgroundIcon; label: string }> = [
-    { key: 'background', icon: BackgroundIcon, label: 'Background' },
-=======
-  const panelConfigs: Array<{ key: PanelType; icon: typeof ElevationIcon; label: string }> = [
-    { key: 'elevation', icon: ElevationIcon, label: 'Elevation' },
->>>>>>> a69efb9d
-    { key: 'grid', icon: GridIcon, label: 'Grid' },
-    { key: 'regions', icon: RegionsIcon, label: 'Regions' },
-    { key: 'walls', icon: WallsIcon, label: 'Walls' },
-    { key: 'openings', icon: OpeningsIcon, label: 'Openings' },
-    { key: 'objects', icon: ObjectsIcon, label: 'Objects' },
-    { key: 'creatures', icon: CreaturesIcon, label: 'Creatures' },
-    { key: 'players', icon: PlayersIcon, label: 'Players' },
-    { key: 'effects', icon: EffectsIcon, label: 'Effects' },
-    { key: 'lightSources', icon: SourcesIcon, label: 'Sources' },
-    { key: 'fogOfWar', icon: FogOfWarIcon, label: 'Fog of War' }
-  ];
-
-  return (
-    <>
-      <Box
-        ref={toolbarRef}
-        sx={{
-          position: 'absolute',
-          left: 0,
-          top: 36,
-          bottom: 0,
-          width: 32,
-          backgroundColor: theme.palette.background.paper,
-          borderRight: `1px solid ${theme.palette.divider}`,
-          display: 'flex',
-          flexDirection: 'column',
-          gap: 0.25,
-          py: 0.5,
-          zIndex: 1000,
-          overflowY: 'auto',
-          overflowX: 'hidden'
-        }}
-      >
-        {panelConfigs.map(({ key, icon: Icon, label }) => (
-          <Tooltip key={key} title={label} placement="right">
-            <IconButton
-              size="small"
-              onClick={() => handlePanelClick(key)}
-              sx={{
-                width: 28,
-                height: 28,
-                borderRadius: 0,
-                mx: 'auto',
-                flexShrink: 0,
-                backgroundColor: activePanel === key ? theme.palette.action.selected : 'transparent',
-                '&:hover': {
-                  backgroundColor: theme.palette.action.hover
-                }
-              }}
-            >
-              <Icon sx={{ fontSize: 18 }} />
-            </IconButton>
-          </Tooltip>
-        ))}
-      </Box>
-
-      <Drawer
-        variant="persistent"
-        anchor="left"
-        open={expanded}
-        sx={{
-          '& .MuiDrawer-paper': {
-            width: 280,
-            left: 32,
-            top: 64,
-            bottom: 20,
-            boxSizing: 'border-box',
-            backgroundColor: theme.palette.background.paper,
-            borderRight: `1px solid ${theme.palette.divider}`,
-            zIndex: 999
-          }
-        }}
-      >
-        <Box ref={drawerRef} sx={{ p: 2 }}>
-<<<<<<< HEAD
-          {activePanel === 'background' && (
-            <BackgroundPanel
-              backgroundUrl={backgroundUrl || ''}
-              isUploadingBackground={isUploadingBackground || false}
-              {...(onBackgroundUpload ? { onBackgroundUpload } : {})}
-            />
-=======
-          {activePanel === 'elevation' && (
-            <Box>
-              <Typography sx={{ mb: 2, fontWeight: 'bold', fontSize: '10px', textTransform: 'uppercase' }}>Elevation Settings</Typography>
-              <Typography sx={{ fontSize: '11px', color: 'text.secondary' }}>Elevation region controls</Typography>
-            </Box>
->>>>>>> a69efb9d
-          )}
-          {activePanel === 'grid' && gridConfig && (
-            <GridPanel
-              gridConfig={gridConfig}
-              {...(onGridChange ? { onGridChange } : {})}
-            />
-          )}
-          {activePanel === 'regions' && (
-            <RegionsPanel
-              sceneRegions={sceneRegions || []}
-              selectedRegionIndex={selectedRegionIndex !== undefined ? selectedRegionIndex : null}
-              {...(onPlaceRegion ? { onPlaceRegion } : {})}
-              {...(onRegionSelect ? { onRegionSelect } : {})}
-              {...(onRegionDelete ? { onRegionDelete } : {})}
-              {...(onEditRegionVertices ? { onEditVertices: onEditRegionVertices } : {})}
-            />
-          )}
-          {activePanel === 'walls' && (
-            <WallsPanel
-              sceneId={sceneId || ''}
-              sceneWalls={sceneWalls || []}
-              selectedWallIndex={selectedWallIndex !== undefined ? selectedWallIndex : null}
-              {...(onWallSelect ? { onWallSelect } : {})}
-              {...(onWallDelete ? { onWallDelete } : {})}
-              {...(onPlaceWall ? { onPlaceWall } : {})}
-              {...(onEditVertices ? { onEditVertices } : {})}
-            />
-          )}
-          {activePanel === 'openings' && (
-            <Box>
-              <Box sx={{ mb: 2, fontWeight: 'bold' }}>Openings</Box>
-              <Box>Door/window controls</Box>
-            </Box>
-          )}
-          {activePanel === 'objects' && (
-            <ObjectsPanel
-              placedAssets={placedAssets}
-              selectedAssetIds={selectedAssetIds}
-              onBrowseAssets={() => setAssetPickerOpen({ open: true, kind: AssetKind.Object })}
-              {...(onPlacedAssetSelect ? { onAssetSelect: onPlacedAssetSelect } : {})}
-              {...(onPlacedAssetDelete ? { onAssetDelete: onPlacedAssetDelete } : {})}
-              {...(onPlacedAssetRename ? { onAssetRename: onPlacedAssetRename } : {})}
-              {...(onPlacedAssetUpdate ? { onAssetUpdate: onPlacedAssetUpdate } : {})}
-            />
-          )}
-          {activePanel === 'creatures' && (
-            <CreaturesPanel
-              placedAssets={placedAssets}
-              selectedAssetIds={selectedAssetIds}
-              onBrowseAssets={() => setAssetPickerOpen({ open: true, kind: AssetKind.Creature })}
-              {...(onPlacedAssetSelect ? { onAssetSelect: onPlacedAssetSelect } : {})}
-              {...(onPlacedAssetDelete ? { onAssetDelete: onPlacedAssetDelete } : {})}
-              {...(onPlacedAssetRename ? { onAssetRename: onPlacedAssetRename } : {})}
-              {...(onPlacedAssetUpdate ? { onAssetUpdate: onPlacedAssetUpdate } : {})}
-            />
-          )}
-          {activePanel === 'players' && (
-            <Box>
-              <Box sx={{ mb: 2, fontWeight: 'bold' }}>Players</Box>
-              <Box>Player token controls (coming soon)</Box>
-            </Box>
-          )}
-          {activePanel === 'effects' && (
-            <Box>
-              <Box sx={{ mb: 2, fontWeight: 'bold' }}>Effects</Box>
-              <Box>Visual effects controls</Box>
-            </Box>
-          )}
-          {activePanel === 'lightSources' && (
-            <SourcesPanel
-              sceneId={sceneId || ''}
-              sceneSources={sceneSources || []}
-              selectedSourceIndex={selectedSourceIndex !== undefined ? selectedSourceIndex : null}
-              onSourceSelect={onSourceSelect || (() => {})}
-              onSourceDelete={onSourceDelete || (() => {})}
-              onPlaceSource={onPlaceSource || (() => {})}
-              {...(onEditSource ? { onEditSource } : {})}
-            />
-          )}
-          {activePanel === 'fogOfWar' && (
-            <Box>
-              <Box sx={{ mb: 2, fontWeight: 'bold' }}>Fog of War</Box>
-              <Box>Fog of war controls</Box>
-            </Box>
-          )}
-        </Box>
-      </Drawer>
-
-      {assetPickerOpen.kind && (
-        <AssetPicker
-          open={assetPickerOpen.open}
-          onClose={() => setAssetPickerOpen({ open: false })}
-          onSelect={(asset) => {
-            setAssetPickerOpen({ open: false });
-            onAssetSelectForPlacement?.(asset);
-          }}
-          kind={assetPickerOpen.kind}
-        />
-      )}
-    </>
-  );
-};
+import React, { useState, useEffect, useRef } from 'react';
+import { Box, IconButton, Drawer, Tooltip, useTheme } from '@mui/material';
+import {
+  GridOn as GridIcon,
+  Layers as RegionsIcon,
+  BorderAll as WallsIcon,
+  MeetingRoom as OpeningsIcon,
+  ViewInAr as ObjectsIcon,
+  Pets as CreaturesIcon,
+  Person as PlayersIcon,
+  AutoAwesome as EffectsIcon,
+  LightMode as SourcesIcon,
+  VisibilityOff as FogOfWarIcon
+} from '@mui/icons-material';
+import { GridPanel, WallsPanel, ObjectsPanel, CreaturesPanel, SourcesPanel, RegionsPanel } from './panels';
+import type { SourcePlacementProperties } from './panels';
+import { AssetPicker } from '@/components/common';
+import { GridConfig } from '@/utils/gridCalculator';
+import { AssetKind } from '@/types/domain';
+import type { SceneWall, WallVisibility, Asset, PlacedAsset, SceneSource, SceneRegion } from '@/types/domain';
+
+export type PanelType =
+  | 'grid'
+  | 'regions'
+  | 'walls'
+  | 'openings'
+  | 'objects'
+  | 'creatures'
+  | 'players'
+  | 'effects'
+  | 'lightSources'
+  | 'fogOfWar';
+
+export interface LeftToolBarProps {
+  activePanel?: string | null;
+  onPanelChange?: (panel: PanelType | null) => void;
+  gridConfig?: GridConfig | undefined;
+  onGridChange?: (grid: GridConfig) => void;
+  sceneId?: string | undefined;
+  sceneWalls?: SceneWall[] | undefined;
+  selectedWallIndex?: number | null | undefined;
+  onWallSelect?: (wallIndex: number | null) => void;
+  onWallDelete?: (wallIndex: number) => void;
+  onPlaceWall?: (properties: {
+    visibility: WallVisibility;
+    isClosed: boolean;
+    material?: string;
+    defaultHeight: number;
+  }) => void;
+  onEditVertices?: (wallIndex: number) => void;
+  sceneRegions?: SceneRegion[] | undefined;
+  selectedRegionIndex?: number | null | undefined;
+  onRegionSelect?: (regionIndex: number) => void;
+  onRegionDelete?: (regionIndex: number) => void;
+  onPlaceRegion?: (properties: {
+    name: string;
+    type: string;
+    value?: number;
+    label?: string;
+    color?: string;
+  }) => void;
+  onEditRegionVertices?: (regionIndex: number) => void;
+  placedAssets?: PlacedAsset[] | undefined;
+  selectedAssetIds?: string[] | undefined;
+  onAssetSelectForPlacement?: (asset: Asset) => void;
+  onPlacedAssetSelect?: (assetId: string, isCtrlPressed: boolean) => void;
+  onPlacedAssetDelete?: (assetId: string) => void;
+  onPlacedAssetRename?: (assetId: string, newName: string) => void;
+  onPlacedAssetUpdate?: (assetId: string, updates: Partial<PlacedAsset>) => void;
+  sceneSources?: SceneSource[] | undefined;
+  selectedSourceIndex?: number | null | undefined;
+  onSourceSelect?: (index: number) => void;
+  onSourceDelete?: (index: number) => void;
+  onPlaceSource?: (properties: SourcePlacementProperties) => void;
+  onEditSource?: (index: number, updates: any) => void;
+}
+
+export const LeftToolBar: React.FC<LeftToolBarProps> = ({
+  activePanel: externalActivePanel,
+  onPanelChange,
+  gridConfig,
+  onGridChange,
+  sceneId,
+  sceneWalls,
+  selectedWallIndex,
+  onWallSelect,
+  onWallDelete,
+  onPlaceWall,
+  onEditVertices,
+  sceneRegions,
+  selectedRegionIndex,
+  onRegionSelect,
+  onRegionDelete,
+  onPlaceRegion,
+  onEditRegionVertices,
+  placedAssets = [],
+  selectedAssetIds = [],
+  onAssetSelectForPlacement,
+  onPlacedAssetSelect,
+  onPlacedAssetDelete,
+  onPlacedAssetRename,
+  onPlacedAssetUpdate,
+  sceneSources,
+  selectedSourceIndex,
+  onSourceSelect,
+  onSourceDelete,
+  onPlaceSource,
+  onEditSource
+}) => {
+  const theme = useTheme();
+  const [internalActivePanel, setInternalActivePanel] = useState<PanelType | null>(null);
+  const [assetPickerOpen, setAssetPickerOpen] = useState<{ open: boolean; kind?: AssetKind }>({ open: false });
+  const toolbarRef = useRef<HTMLDivElement>(null);
+  const drawerRef = useRef<HTMLDivElement>(null);
+
+  const activePanel = externalActivePanel !== undefined ? (externalActivePanel as PanelType | null) : internalActivePanel;
+  const expanded = activePanel !== null;
+
+  const handlePanelClick = (panel: PanelType) => {
+    const newPanel = (activePanel === panel) ? null : panel;
+
+    if (externalActivePanel !== undefined) {
+      onPanelChange?.(newPanel);
+    } else {
+      setInternalActivePanel(newPanel);
+      onPanelChange?.(newPanel);
+    }
+  };
+
+  useEffect(() => {
+    const handleClickOutside = (event: MouseEvent) => {
+      if (!expanded) return;
+
+      const target = event.target as Node;
+      const targetElement = target as Element;
+      const isInsideToolbar = toolbarRef.current?.contains(target);
+      const isInsideDrawer = drawerRef.current?.contains(target);
+
+      const isInsideDialog = targetElement.closest?.('[role="dialog"]') !== null;
+      const isInsideMenu = targetElement.closest?.('.MuiMenu-root, .MuiPopover-paper') !== null;
+
+      if (!isInsideToolbar && !isInsideDrawer && !isInsideDialog && !isInsideMenu) {
+        if (externalActivePanel !== undefined) {
+          onPanelChange?.(null);
+        } else {
+          setInternalActivePanel(null);
+          onPanelChange?.(null);
+        }
+
+        if (activePanel === 'walls' && selectedWallIndex !== null) {
+          onWallSelect?.(null);
+        }
+        if (activePanel === 'regions' && selectedRegionIndex !== null) {
+          onRegionSelect?.(null);
+        }
+      }
+    };
+
+    document.addEventListener('mousedown', handleClickOutside);
+    return () => document.removeEventListener('mousedown', handleClickOutside);
+  }, [expanded, externalActivePanel, onPanelChange, activePanel, selectedWallIndex, onWallSelect, selectedRegionIndex, onRegionSelect]);
+
+  const panelConfigs: Array<{ key: PanelType; icon: typeof GridIcon; label: string }> = [
+    { key: 'grid', icon: GridIcon, label: 'Grid' },
+    { key: 'regions', icon: RegionsIcon, label: 'Regions' },
+    { key: 'walls', icon: WallsIcon, label: 'Walls' },
+    { key: 'openings', icon: OpeningsIcon, label: 'Openings' },
+    { key: 'objects', icon: ObjectsIcon, label: 'Objects' },
+    { key: 'creatures', icon: CreaturesIcon, label: 'Creatures' },
+    { key: 'players', icon: PlayersIcon, label: 'Players' },
+    { key: 'effects', icon: EffectsIcon, label: 'Effects' },
+    { key: 'lightSources', icon: SourcesIcon, label: 'Sources' },
+    { key: 'fogOfWar', icon: FogOfWarIcon, label: 'Fog of War' }
+  ];
+
+  return (
+    <>
+      <Box
+        ref={toolbarRef}
+        sx={{
+          position: 'absolute',
+          left: 0,
+          top: 36,
+          bottom: 0,
+          width: 32,
+          backgroundColor: theme.palette.background.paper,
+          borderRight: `1px solid ${theme.palette.divider}`,
+          display: 'flex',
+          flexDirection: 'column',
+          gap: 0.25,
+          py: 0.5,
+          zIndex: 1000,
+          overflowY: 'auto',
+          overflowX: 'hidden'
+        }}
+      >
+        {panelConfigs.map(({ key, icon: Icon, label }) => (
+          <Tooltip key={key} title={label} placement="right">
+            <IconButton
+              size="small"
+              onClick={() => handlePanelClick(key)}
+              sx={{
+                width: 28,
+                height: 28,
+                borderRadius: 0,
+                mx: 'auto',
+                flexShrink: 0,
+                backgroundColor: activePanel === key ? theme.palette.action.selected : 'transparent',
+                '&:hover': {
+                  backgroundColor: theme.palette.action.hover
+                }
+              }}
+            >
+              <Icon sx={{ fontSize: 18 }} />
+            </IconButton>
+          </Tooltip>
+        ))}
+      </Box>
+
+      <Drawer
+        variant="persistent"
+        anchor="left"
+        open={expanded}
+        sx={{
+          '& .MuiDrawer-paper': {
+            width: 280,
+            left: 32,
+            top: 64,
+            bottom: 20,
+            boxSizing: 'border-box',
+            backgroundColor: theme.palette.background.paper,
+            borderRight: `1px solid ${theme.palette.divider}`,
+            zIndex: 999
+          }
+        }}
+      >
+        <Box ref={drawerRef} sx={{ p: 2 }}>
+          {activePanel === 'grid' && gridConfig && (
+            <GridPanel
+              gridConfig={gridConfig}
+              {...(onGridChange ? { onGridChange } : {})}
+            />
+          )}
+          {activePanel === 'regions' && (
+            <RegionsPanel
+              sceneRegions={sceneRegions || []}
+              selectedRegionIndex={selectedRegionIndex !== undefined ? selectedRegionIndex : null}
+              {...(onPlaceRegion ? { onPlaceRegion } : {})}
+              {...(onRegionSelect ? { onRegionSelect } : {})}
+              {...(onRegionDelete ? { onRegionDelete } : {})}
+              {...(onEditRegionVertices ? { onEditVertices: onEditRegionVertices } : {})}
+            />
+          )}
+          {activePanel === 'walls' && (
+            <WallsPanel
+              sceneId={sceneId || ''}
+              sceneWalls={sceneWalls || []}
+              selectedWallIndex={selectedWallIndex !== undefined ? selectedWallIndex : null}
+              {...(onWallSelect ? { onWallSelect } : {})}
+              {...(onWallDelete ? { onWallDelete } : {})}
+              {...(onPlaceWall ? { onPlaceWall } : {})}
+              {...(onEditVertices ? { onEditVertices } : {})}
+            />
+          )}
+          {activePanel === 'openings' && (
+            <Box>
+              <Box sx={{ mb: 2, fontWeight: 'bold' }}>Openings</Box>
+              <Box>Door/window controls</Box>
+            </Box>
+          )}
+          {activePanel === 'objects' && (
+            <ObjectsPanel
+              placedAssets={placedAssets}
+              selectedAssetIds={selectedAssetIds}
+              onBrowseAssets={() => setAssetPickerOpen({ open: true, kind: AssetKind.Object })}
+              {...(onPlacedAssetSelect ? { onAssetSelect: onPlacedAssetSelect } : {})}
+              {...(onPlacedAssetDelete ? { onAssetDelete: onPlacedAssetDelete } : {})}
+              {...(onPlacedAssetRename ? { onAssetRename: onPlacedAssetRename } : {})}
+              {...(onPlacedAssetUpdate ? { onAssetUpdate: onPlacedAssetUpdate } : {})}
+            />
+          )}
+          {activePanel === 'creatures' && (
+            <CreaturesPanel
+              placedAssets={placedAssets}
+              selectedAssetIds={selectedAssetIds}
+              onBrowseAssets={() => setAssetPickerOpen({ open: true, kind: AssetKind.Creature })}
+              {...(onPlacedAssetSelect ? { onAssetSelect: onPlacedAssetSelect } : {})}
+              {...(onPlacedAssetDelete ? { onAssetDelete: onPlacedAssetDelete } : {})}
+              {...(onPlacedAssetRename ? { onAssetRename: onPlacedAssetRename } : {})}
+              {...(onPlacedAssetUpdate ? { onAssetUpdate: onPlacedAssetUpdate } : {})}
+            />
+          )}
+          {activePanel === 'players' && (
+            <Box>
+              <Box sx={{ mb: 2, fontWeight: 'bold' }}>Players</Box>
+              <Box>Player token controls (coming soon)</Box>
+            </Box>
+          )}
+          {activePanel === 'effects' && (
+            <Box>
+              <Box sx={{ mb: 2, fontWeight: 'bold' }}>Effects</Box>
+              <Box>Visual effects controls</Box>
+            </Box>
+          )}
+          {activePanel === 'lightSources' && (
+            <SourcesPanel
+              sceneId={sceneId || ''}
+              sceneSources={sceneSources || []}
+              selectedSourceIndex={selectedSourceIndex !== undefined ? selectedSourceIndex : null}
+              onSourceSelect={onSourceSelect || (() => {})}
+              onSourceDelete={onSourceDelete || (() => {})}
+              onPlaceSource={onPlaceSource || (() => {})}
+              {...(onEditSource ? { onEditSource } : {})}
+            />
+          )}
+          {activePanel === 'fogOfWar' && (
+            <Box>
+              <Box sx={{ mb: 2, fontWeight: 'bold' }}>Fog of War</Box>
+              <Box>Fog of war controls</Box>
+            </Box>
+          )}
+        </Box>
+      </Drawer>
+
+      {assetPickerOpen.kind && (
+        <AssetPicker
+          open={assetPickerOpen.open}
+          onClose={() => setAssetPickerOpen({ open: false })}
+          onSelect={(asset) => {
+            setAssetPickerOpen({ open: false });
+            onAssetSelectForPlacement?.(asset);
+          }}
+          kind={assetPickerOpen.kind}
+        />
+      )}
+    </>
+  );
+};