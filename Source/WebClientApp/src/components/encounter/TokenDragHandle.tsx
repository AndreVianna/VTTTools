--- conflicted
+++ resolved
@@ -1,952 +1,908 @@
-import { useTheme } from '@mui/material/styles';
-import type Konva from 'konva';
-import React, { useCallback, useEffect, useRef, useState } from 'react';
-import { Circle, Group, Layer, Line, Rect } from 'react-konva';
-import type { CreatureAsset, ObjectAsset, PlacedAsset } from '@/types/domain';
-import { getPlacementBehavior } from '@/types/placement';
-import type { GridConfig } from '@/utils/gridCalculator';
-import { GridType } from '@/utils/gridCalculator';
-import { calculateAngleFromCenter, snapAngle } from '@/utils/rotationUtils';
-
-/**
- * Render invalid placement indicator (red X)
- */
-const renderInvalidIndicator = (position: { x: number; y: number }) => (
-  <Group x={position.x} y={position.y}>
-    <Circle radius={12} fill='rgba(220, 38, 38, 0.9)' stroke='white' strokeWidth={1} />
-    <Line points={[-6, -6, 6, 6]} stroke='white' strokeWidth={2} lineCap='round' />
-    <Line points={[6, -6, -6, 6]} stroke='white' strokeWidth={2} lineCap='round' />
-  </Group>
-);
-
-/**
- * Snap position to grid based on asset size and snap mode
- * - Small assets (<= 0.5 cell): Base snap 0.5 cells
- * - Medium/Large assets (> 0.5 cell): Base snap 1 cell
- * - Half-step mode: Divides base by 2
- * Note: assetSizePixels is in PIXELS (from placedAsset.size)
- */
-const snapToGridCenter = (
-  position: { x: number; y: number },
-  assetSizePixels: { width: number; height: number },
-  gridConfig: GridConfig,
-  snapMode: 'free' | 'grid' | 'half-step',
-): { x: number; y: number } => {
-  if (snapMode === 'free' || gridConfig.type === GridType.NoGrid) {
-    return position;
-  }
-
-  // Extract cell size and offset from nested GridConfig structure
-  const { cellSize, offset } = gridConfig;
-  const { width: cellWidth, height: cellHeight } = cellSize;
-  const { left: offsetX, top: offsetY } = offset;
-
-  // Convert asset size from pixels to cells
-  const assetWidthCells = assetSizePixels.width / cellWidth;
-  const assetHeightCells = assetSizePixels.height / cellHeight;
-
-  // Base snap interval per dimension: <= 0.5 → 0.5 cells, > 0.5 → 1.0 cells
-  const getBaseSnapIntervalCells = (sizeInCells: number) => (sizeInCells <= 0.5 ? 0.5 : 1.0);
-
-  const baseSnapWidthCells = getBaseSnapIntervalCells(assetWidthCells);
-  const baseSnapHeightCells = getBaseSnapIntervalCells(assetHeightCells);
-
-  // Apply mode multiplier
-  const multiplier = snapMode === 'half-step' ? 0.5 : 1.0;
-  const snapWidthCells = baseSnapWidthCells * multiplier;
-  const snapHeightCells = baseSnapHeightCells * multiplier;
-
-  // Convert back to pixels
-  const snapWidth = snapWidthCells * cellWidth;
-  const snapHeight = snapHeightCells * cellHeight;
-
-  // Offset = half asset size
-  const offsetWidthPixels = assetSizePixels.width / 2;
-  const offsetHeightPixels = assetSizePixels.height / 2;
-
-  // Find nearest snap position
-  const snapX =
-    Math.round((position.x - offsetX - offsetWidthPixels) / snapWidth) * snapWidth + offsetX + offsetWidthPixels;
-  const snapY =
-    Math.round((position.y - offsetY - offsetHeightPixels) / snapHeight) * snapHeight + offsetY + offsetHeightPixels;
-
-  return { x: snapX, y: snapY };
-};
-
-export interface TokenDragHandleProps {
-  /** Placed assets on the canvas */
-  placedAssets: PlacedAsset[];
-  /** Currently selected asset IDs */
-  selectedAssetIds: string[];
-  /** Callback when selection changes */
-  onAssetSelected: (assetIds: string[]) => void;
-  /** Callback when assets are moved (can be single or multiple) */
-  onAssetMoved: (
-    moves: Array<{
-      assetId: string;
-      oldPosition: { x: number; y: number };
-      newPosition: { x: number; y: number };
-    }>,
-  ) => void;
-  /** Callback when assets are deleted */
-  onAssetDeleted: () => void;
-  /** Current grid configuration */
-  gridConfig: GridConfig;
-  /** Konva Stage reference */
-  stageRef: React.RefObject<Konva.Stage>;
-  /** Signal that stage ref has been set and is ready for use */
-  stageReady?: boolean;
-  /** Whether placement mode is active (disable layer listening) */
-  isPlacementMode?: boolean;
-  /** Whether to enable drag-based movement (default: true, set false for click-to-pick-up) */
-  enableDragMove?: boolean;
-  /** Callback when handlers are attached and component is ready */
-  onReady?: () => void;
-  /** Snap mode from keyboard modifiers */
-  snapMode: 'free' | 'grid' | 'half-step';
-  /** Whether Shift key is pressed */
-  isShiftPressed: boolean;
-  /** Whether Ctrl key is pressed */
-  isCtrlPressed: boolean;
-  /** Canvas zoom scale */
-  scale: number;
-  /** Callback when assets are rotated */
-  onAssetRotated?: (
-    updates: Array<{
-      assetId: string;
-      rotation: number;
-      position?: { x: number; y: number };
-    }>,
-  ) => void;
-  /** Callback when rotation starts */
-  onRotationStart?: () => void;
-  /** Callback when rotation ends */
-  onRotationEnd?: () => void;
-}
-
-export const TokenDragHandle: React.FC<TokenDragHandleProps> = ({
-  placedAssets,
-  selectedAssetIds,
-  onAssetSelected,
-  onAssetMoved,
-  onAssetDeleted,
-  gridConfig,
-  stageRef,
-  enableDragMove = true,
-  onReady,
-  snapMode,
-  isShiftPressed,
-  isCtrlPressed,
-  scale,
-  onAssetRotated,
-  onRotationStart,
-  onRotationEnd,
-}) => {
-  const theme = useTheme();
-  const transformerRef = useRef<Konva.Transformer>(null);
-  const dragStartPosRef = useRef<{ x: number; y: number } | null>(null);
-  const allDragStartPositionsRef = useRef<Map<string, { x: number; y: number }>>(new Map());
-  const [isDragValid, setIsDragValid] = useState(true);
-  const isDragValidRef = useRef(true);
-  const [_draggedAssetInfo, setDraggedAssetInfo] = useState<{
-    id: string;
-    position: { x: number; y: number };
-    size: { width: number; height: number };
-  } | null>(null);
-  const [invalidAssetPositions, setInvalidAssetPositions] = useState<Array<{ x: number; y: number }>>([]);
-  const [draggedAssetNodePositions, setDraggedAssetNodePositions] = useState<Map<string, { x: number; y: number }>>(
-    new Map(),
-  );
-  const hasCalledReadyRef = useRef<boolean>(false);
-  const snapModeRef = useRef(snapMode);
-  const selectedAssetIdsRef = useRef(selectedAssetIds);
-  const isShiftPressedRef = useRef(isShiftPressed);
-  const placedAssetsRef = useRef(placedAssets);
-  const [marqueeSelection, setMarqueeSelection] = useState<{
-    start: { x: number; y: number };
-    end: { x: number; y: number };
-  } | null>(null);
-  const marqueeActiveRef = useRef(false);
-  const [isDraggingAsset, setIsDraggingAsset] = useState(false);
-  const [isRotating, setIsRotating] = useState(false);
-
-  // Calculate available actions for selected assets (intersection)
-  const availableActions = React.useMemo(() => {
-    if (selectedAssetIds.length === 0) {
-      return { canMove: false, canDelete: false };
-    }
-
-    const selectedAssets = placedAssets.filter((a) => selectedAssetIds.includes(a.id));
-    const behaviors = selectedAssets.map((asset) => {
-      const objectProperties =
-        asset.asset.kind === 'Object'
-          ? {
-              size: (asset.asset as ObjectAsset).size,
-              isMovable: (asset.asset as ObjectAsset).isMovable,
-              isOpaque: (asset.asset as ObjectAsset).isOpaque,
-            }
-          : undefined;
-      const creatureProperties =
-        asset.asset.kind === 'Creature'
-<<<<<<< HEAD
-          ? { size: (asset.asset as CreatureAsset).size, category: (asset.asset as CreatureAsset).category }
-=======
-          ? {
-              size: (asset.asset as CreatureAsset).size,
-              category: (asset.asset as CreatureAsset).category,
-            }
->>>>>>> d32173e1
-          : undefined;
-      return getPlacementBehavior(asset.asset.kind, objectProperties, creatureProperties);
-    });
-
-    return {
-      canMove: behaviors.every((b) => b.canMove),
-      canDelete: behaviors.every((b) => b.canDelete),
-    };
-  }, [selectedAssetIds, placedAssets]);
-
-  useEffect(() => {
-    snapModeRef.current = snapMode;
-    selectedAssetIdsRef.current = selectedAssetIds;
-    isShiftPressedRef.current = isShiftPressed;
-    placedAssetsRef.current = placedAssets;
-    isDragValidRef.current = isDragValid;
-  }, [snapMode, selectedAssetIds, isShiftPressed, placedAssets, isDragValid]);
-
-  // Transformer disabled for multi-selection (using blue borders instead)
-  useEffect(() => {
-    const transformer = transformerRef.current;
-    if (transformer) {
-      transformer.nodes([]);
-    }
-  }, []);
-
-  const handleNodeClick = useCallback(
-    (e: Konva.KonvaEventObject<MouseEvent>) => {
-      const clickedNode = e.currentTarget;
-      const assetId = clickedNode.id();
-
-      if (!assetId) {
-        return;
-      }
-
-      const isCtrl = e.evt.ctrlKey || isCtrlPressed;
-      const currentSelection = selectedAssetIdsRef.current;
-      const isCurrentlySelected = currentSelection.includes(assetId);
-
-      if (isCtrl) {
-        if (isCurrentlySelected) {
-          onAssetSelected(currentSelection.filter((id) => id !== assetId));
-        } else {
-          onAssetSelected([...currentSelection, assetId]);
-        }
-      } else {
-        onAssetSelected([assetId]);
-      }
-    },
-    [onAssetSelected, isCtrlPressed],
-  );
-
-  const handleDragStart = useCallback(
-    (e: Konva.KonvaEventObject<DragEvent>) => {
-      const node = e.currentTarget;
-      const draggedAssetId = node.id();
-      const position = node.position();
-      dragStartPosRef.current = position;
-
-      setIsDraggingAsset(true);
-      setIsDragValid(true);
-      isDragValidRef.current = true;
-      setInvalidAssetPositions([]);
-
-      const currentSelection = selectedAssetIdsRef.current;
-      let assetsToMove = currentSelection;
-
-      if (!currentSelection.includes(draggedAssetId)) {
-        assetsToMove = [draggedAssetId];
-        onAssetSelected(assetsToMove);
-        selectedAssetIdsRef.current = assetsToMove;
-      }
-
-      const stage = stageRef.current;
-      if (stage) {
-        const positions = new Map<string, { x: number; y: number }>();
-
-        assetsToMove.forEach((id) => {
-          const assetNode = stage.findOne(`#${id}`);
-          const asset = placedAssetsRef.current.find((a) => a.id === id);
-          if (assetNode && asset) {
-            // Node is positioned at center (with offsets), so position IS the center
-            const nodePos = assetNode.position();
-            positions.set(id, nodePos);
-          }
-        });
-
-        allDragStartPositionsRef.current = positions;
-
-        // Move all selected assets to drag-preview group
-        const dragPreviewGroup = stage.findOne('.drag-preview');
-        if (dragPreviewGroup) {
-          assetsToMove.forEach((id) => {
-            const assetNode = stage.findOne(`#${id}`);
-            if (assetNode) {
-              assetNode.moveTo(dragPreviewGroup as Konva.Container);
-            }
-          });
-        }
-      }
-    },
-    [stageRef, onAssetSelected],
-  );
-
-  const handleDragMove = useCallback(
-    (e: Konva.KonvaEventObject<DragEvent>) => {
-      const node = e.currentTarget;
-      const draggedAssetId = node.id();
-      const placedAsset = placedAssetsRef.current.find((a) => a.id === draggedAssetId); // Use ref
-
-      if (!placedAsset || !dragStartPosRef.current) return;
-
-      const stage = stageRef.current;
-      if (!stage) return;
-
-      const newPos = node.position();
-
-      // Node is positioned at center (with offsets), so newPos IS the center
-      const snappedCenter = snapToGridCenter(newPos, placedAsset.size, gridConfig, snapModeRef.current);
-
-      // Set node position to snapped center
-      node.position(snappedCenter);
-
-      const snappedDelta = {
-        x: snappedCenter.x - dragStartPosRef.current.x,
-        y: snappedCenter.y - dragStartPosRef.current.y,
-      };
-
-      const currentSelection = selectedAssetIdsRef.current;
-      currentSelection.forEach((id) => {
-        if (id === draggedAssetId) return;
-
-        const otherNode = stage.findOne(`#${id}`);
-        const asset = placedAssetsRef.current.find((a) => a.id === id); // Use ref, not prop
-        const originalCenterPos = allDragStartPositionsRef.current.get(id);
-        if (otherNode && asset && originalCenterPos) {
-          const newCenterPos = {
-            x: originalCenterPos.x + snappedDelta.x,
-            y: originalCenterPos.y + snappedDelta.y,
-          };
-          // Node is positioned at center, so set directly to new center
-          otherNode.position(newCenterPos);
-        }
-      });
-
-      // Check for collisions and find collision points
-      let allValid = true;
-      const collisionPoints: Array<{ x: number; y: number }> = [];
-
-      // Get non-selected assets to check against
-      const otherAssets = placedAssetsRef.current.filter((a) => !currentSelection.includes(a.id)); // Use ref
-
-      for (const id of currentSelection) {
-        const asset = placedAssetsRef.current.find((a) => a.id === id); // Use ref
-        if (!asset) continue;
-
-        const assetNode = stage.findOne(`#${id}`);
-        if (!assetNode) continue;
-
-        // Node is positioned at center (with offsets), so position IS the center
-        const assetCenter = assetNode.position();
-
-        const objectProperties =
-          asset.asset.kind === 'Object'
-            ? {
-                size: (asset.asset as ObjectAsset).size,
-                isMovable: (asset.asset as ObjectAsset).isMovable,
-                isOpaque: (asset.asset as ObjectAsset).isOpaque,
-              }
-            : undefined;
-        const creatureProperties =
-          asset.asset.kind === 'Creature'
-<<<<<<< HEAD
-            ? { size: (asset.asset as CreatureAsset).size, category: (asset.asset as CreatureAsset).category }
-=======
-            ? {
-                size: (asset.asset as CreatureAsset).size,
-                category: (asset.asset as CreatureAsset).category,
-              }
->>>>>>> d32173e1
-            : undefined;
-        const behavior = getPlacementBehavior(asset.asset.kind, objectProperties, creatureProperties);
-
-        // Check collision with each other asset
-        if (!behavior.allowOverlap) {
-          for (const other of otherAssets) {
-            const otherObjectProperties =
-              other.asset.kind === 'Object'
-                ? {
-                    size: (other.asset as ObjectAsset).size,
-                    isMovable: (other.asset as ObjectAsset).isMovable,
-                    isOpaque: (other.asset as ObjectAsset).isOpaque,
-                  }
-                : undefined;
-            const otherCreatureProperties =
-              other.asset.kind === 'Creature'
-<<<<<<< HEAD
-                ? { size: (other.asset as CreatureAsset).size, category: (other.asset as CreatureAsset).category }
-=======
-                ? {
-                    size: (other.asset as CreatureAsset).size,
-                    category: (other.asset as CreatureAsset).category,
-                  }
->>>>>>> d32173e1
-                : undefined;
-            const otherBehavior = getPlacementBehavior(
-              other.asset.kind,
-              otherObjectProperties,
-              otherCreatureProperties,
-            );
-
-            if (otherBehavior.allowOverlap) continue;
-
-            // Calculate bounding boxes (with tolerance)
-            const tolerance = 1;
-            const box1 = {
-              left: assetCenter.x - asset.size.width / 2 + tolerance,
-              right: assetCenter.x + asset.size.width / 2 - tolerance,
-              top: assetCenter.y - asset.size.height / 2 + tolerance,
-              bottom: assetCenter.y + asset.size.height / 2 - tolerance,
-            };
-
-            const box2 = {
-              left: other.position.x - other.size.width / 2 + tolerance,
-              right: other.position.x + other.size.width / 2 - tolerance,
-              top: other.position.y - other.size.height / 2 + tolerance,
-              bottom: other.position.y + other.size.height / 2 - tolerance,
-            };
-
-            // Check if they overlap
-            const overlaps = !(
-              box1.right <= box2.left ||
-              box1.left >= box2.right ||
-              box1.bottom <= box2.top ||
-              box1.top >= box2.bottom
-            );
-
-            if (overlaps) {
-              allValid = false;
-
-              // Calculate overlap area center
-              const overlapLeft = Math.max(box1.left, box2.left);
-              const overlapRight = Math.min(box1.right, box2.right);
-              const overlapTop = Math.max(box1.top, box2.top);
-              const overlapBottom = Math.min(box1.bottom, box2.bottom);
-
-              collisionPoints.push({
-                x: (overlapLeft + overlapRight) / 2,
-                y: (overlapTop + overlapBottom) / 2,
-              });
-            }
-          }
-        }
-      }
-
-      setIsDragValid(allValid);
-      isDragValidRef.current = allValid;
-      setInvalidAssetPositions(collisionPoints);
-      setDraggedAssetInfo({
-        id: draggedAssetId,
-        position: snappedCenter,
-        size: placedAsset.size,
-      });
-
-      const newPositions = new Map<string, { x: number; y: number }>();
-      currentSelection.forEach((id) => {
-        const assetNode = stage.findOne(`#${id}`);
-        if (assetNode) {
-          newPositions.set(id, assetNode.position());
-        }
-      });
-      setDraggedAssetNodePositions(newPositions);
-    },
-    [gridConfig, stageRef],
-  );
-
-  const handleDragEnd = useCallback(
-    (_e: Konva.KonvaEventObject<DragEvent>) => {
-      const stage = stageRef.current;
-      if (!stage || !dragStartPosRef.current) return;
-
-      const currentSelection = selectedAssetIdsRef.current;
-      const isValid = isDragValidRef.current;
-
-      currentSelection.forEach((id) => {
-        const asset = placedAssetsRef.current.find((a) => a.id === id); // Use ref
-        const assetNode = stage.findOne(`#${id}`);
-        if (asset && assetNode) {
-          const targetGroup = stage.findOne(`.${asset.layer}`);
-          if (targetGroup) {
-            assetNode.moveTo(targetGroup as Konva.Container);
-          }
-        }
-      });
-
-      if (isValid) {
-        const moves: Array<{
-          assetId: string;
-          oldPosition: { x: number; y: number };
-          newPosition: { x: number; y: number };
-        }> = [];
-        currentSelection.forEach((id) => {
-          const asset = placedAssetsRef.current.find((a) => a.id === id); // Use ref
-          const assetNode = stage.findOne(`#${id}`);
-          const oldPosition = allDragStartPositionsRef.current.get(id);
-          if (asset && assetNode && oldPosition) {
-            // Node is positioned at center (with offsets), so position IS the center
-            const newPosition = assetNode.position();
-            moves.push({ assetId: id, oldPosition, newPosition });
-          }
-        });
-        if (moves.length > 0) {
-          onAssetMoved(moves);
-        }
-      } else {
-        currentSelection.forEach((id) => {
-          const assetNode = stage.findOne(`#${id}`);
-          const asset = placedAssetsRef.current.find((a) => a.id === id); // Use ref
-          const originalCenterPos = allDragStartPositionsRef.current.get(id);
-          if (assetNode && asset && originalCenterPos) {
-            // Node is positioned at center, so set directly to original center
-            assetNode.position(originalCenterPos);
-          }
-        });
-      }
-
-      dragStartPosRef.current = null;
-      setIsDraggingAsset(false);
-      allDragStartPositionsRef.current.clear();
-      setDraggedAssetInfo(null);
-      setIsDragValid(true);
-      isDragValidRef.current = true;
-      setInvalidAssetPositions([]);
-      setDraggedAssetNodePositions(new Map());
-    },
-    [onAssetMoved, stageRef],
-  );
-
-  useEffect(() => {
-    const handleKeyDown = (e: KeyboardEvent) => {
-      if (selectedAssetIds.length === 0 || !availableActions.canDelete) return;
-
-      if (e.key === 'Delete') {
-        e.preventDefault();
-        onAssetDeleted();
-      }
-    };
-
-    window.addEventListener('keydown', handleKeyDown);
-    return () => window.removeEventListener('keydown', handleKeyDown);
-  }, [selectedAssetIds, onAssetDeleted, availableActions.canDelete]);
-
-  useEffect(() => {
-    // Skip stage click handler if drag-move is disabled
-    if (!enableDragMove) return;
-
-    const stage = stageRef.current;
-    if (!stage) return;
-
-    const handleStageClick = (e: Konva.KonvaEventObject<MouseEvent>) => {
-      if (e.evt.button !== 0) return;
-      if (e.target === stage && !marqueeActiveRef.current) {
-        onAssetSelected([]);
-      }
-    };
-
-    stage.on('click', handleStageClick);
-    return () => {
-      stage.off('click', handleStageClick);
-    };
-  }, [enableDragMove, stageRef, onAssetSelected]);
-
-  // Marquee selection with Shift+drag
-  useEffect(() => {
-    if (!enableDragMove) return;
-
-    const stage = stageRef.current;
-    if (!stage) return;
-
-    const handleMouseDown = (e: Konva.KonvaEventObject<MouseEvent>) => {
-      // Only marquee on left mouse button (button 0)
-      if (e.evt.button !== 0 || e.target !== stage) return;
-
-      const pos = stage.getPointerPosition();
-      if (!pos) return;
-
-      const scale = stage.scaleX();
-      const stagePos = {
-        x: (pos.x - stage.x()) / scale,
-        y: (pos.y - stage.y()) / scale,
-      };
-
-      setMarqueeSelection({ start: stagePos, end: stagePos });
-      marqueeActiveRef.current = true;
-    };
-
-    const handleMouseMove = (e: Konva.KonvaEventObject<MouseEvent>) => {
-      if (!marqueeSelection) return;
-      // During mousemove, check buttons bitmask (1 = left button is pressed)
-      if ((e.evt.buttons & 1) === 0) return;
-
-      const pos = stage.getPointerPosition();
-      if (!pos) return;
-
-      const scale = stage.scaleX();
-      const stagePos = {
-        x: (pos.x - stage.x()) / scale,
-        y: (pos.y - stage.y()) / scale,
-      };
-
-      setMarqueeSelection((prev) => (prev ? { ...prev, end: stagePos } : null));
-    };
-
-    const handleMouseUp = (e: Konva.KonvaEventObject<MouseEvent>) => {
-      if (!marqueeSelection) return;
-      // Only complete on left-button release
-      if (e.evt.button !== 0) return;
-      const rect = {
-        left: Math.min(marqueeSelection.start.x, marqueeSelection.end.x),
-        right: Math.max(marqueeSelection.start.x, marqueeSelection.end.x),
-        top: Math.min(marqueeSelection.start.y, marqueeSelection.end.y),
-        bottom: Math.max(marqueeSelection.start.y, marqueeSelection.end.y),
-      };
-
-      const containedAssets = placedAssets
-        .filter((asset) => {
-          const assetLeft = asset.position.x - asset.size.width / 2;
-          const assetRight = asset.position.x + asset.size.width / 2;
-          const assetTop = asset.position.y - asset.size.height / 2;
-          const assetBottom = asset.position.y + asset.size.height / 2;
-
-          return (
-            assetLeft >= rect.left && assetRight <= rect.right && assetTop >= rect.top && assetBottom <= rect.bottom
-          );
-        })
-        .map((a) => a.id);
-
-      const currentSelection = selectedAssetIdsRef.current;
-      if (isCtrlPressed) {
-        const newSelection = [...currentSelection];
-        containedAssets.forEach((id) => {
-          if (!newSelection.includes(id)) {
-            newSelection.push(id);
-          }
-        });
-        onAssetSelected(newSelection);
-        selectedAssetIdsRef.current = newSelection;
-      } else {
-        onAssetSelected(containedAssets);
-        selectedAssetIdsRef.current = containedAssets;
-      }
-
-      setMarqueeSelection(null);
-      setTimeout(() => {
-        marqueeActiveRef.current = false;
-      }, 100);
-    };
-
-    stage.on('mousedown', handleMouseDown);
-    stage.on('mousemove', handleMouseMove);
-    stage.on('mouseup', handleMouseUp);
-
-    return () => {
-      stage.off('mousedown', handleMouseDown);
-      stage.off('mousemove', handleMouseMove);
-      stage.off('mouseup', handleMouseUp);
-    };
-  }, [enableDragMove, stageRef, isCtrlPressed, marqueeSelection, placedAssets, onAssetSelected]);
-
-  // Track which assets have handlers attached
-  const attachedHandlersRef = useRef<Set<string>>(new Set());
-
-  useEffect(() => {
-    if (!enableDragMove) return;
-
-    const stage = stageRef.current;
-    if (!stage) return;
-
-    const handlersToCleanup = attachedHandlersRef.current;
-
-    const currentAssetIds = new Set(placedAssets.map((a) => a.id));
-
-    attachedHandlersRef.current.forEach((assetId) => {
-      if (!currentAssetIds.has(assetId)) {
-        const node = stage.findOne(`#${assetId}`);
-        if (node) {
-          node.off('click', handleNodeClick);
-          node.off('dragstart', handleDragStart);
-          node.off('dragmove', handleDragMove);
-          node.off('dragend', handleDragEnd);
-        }
-        attachedHandlersRef.current.delete(assetId);
-      }
-    });
-
-    placedAssets.forEach((placedAsset) => {
-      if (attachedHandlersRef.current.has(placedAsset.id)) {
-        return;
-      }
-
-<<<<<<< HEAD
-        if (node) {
-          const objectProperties =
-            placedAsset.asset.kind === 'Object'
-              ? {
-                  size: (placedAsset.asset as ObjectAsset).size,
-                  isMovable: (placedAsset.asset as ObjectAsset).isMovable,
-                  isOpaque: (placedAsset.asset as ObjectAsset).isOpaque,
-                }
-              : undefined;
-          const creatureProperties =
-            placedAsset.asset.kind === 'Creature'
-              ? {
-                  size: (placedAsset.asset as CreatureAsset).size,
-                  category: (placedAsset.asset as CreatureAsset).category,
-                }
-              : undefined;
-          const behavior = getPlacementBehavior(placedAsset.asset.kind, objectProperties, creatureProperties);
-
-          const isDraggable =
-            behavior.canMove &&
-            (selectedAssetIds.length === 0 || !selectedAssetIds.includes(placedAsset.id) || availableActions.canMove);
-          node.draggable(isDraggable);
-          node.on('click', handleNodeClick);
-          node.on('dragstart', handleDragStart);
-          node.on('dragmove', handleDragMove);
-          node.on('dragend', handleDragEnd);
-          attachedHandlersRef.current.add(placedAsset.id);
-        }
-      });
-=======
-      const node = stage.findOne(`#${placedAsset.id}`);
->>>>>>> d32173e1
-
-      if (node) {
-        const objectProperties =
-          placedAsset.asset.kind === 'Object'
-            ? {
-                size: (placedAsset.asset as ObjectAsset).size,
-                isMovable: (placedAsset.asset as ObjectAsset).isMovable,
-                isOpaque: (placedAsset.asset as ObjectAsset).isOpaque,
-              }
-            : undefined;
-        const creatureProperties =
-          placedAsset.asset.kind === 'Creature'
-            ? {
-                size: (placedAsset.asset as CreatureAsset).size,
-                category: (placedAsset.asset as CreatureAsset).category,
-              }
-            : undefined;
-        const behavior = getPlacementBehavior(placedAsset.asset.kind, objectProperties, creatureProperties);
-
-        const isDraggable =
-          behavior.canMove &&
-          (selectedAssetIds.length === 0 || !selectedAssetIds.includes(placedAsset.id) || availableActions.canMove);
-        node.draggable(isDraggable);
-        node.on('click', handleNodeClick);
-        node.on('dragstart', handleDragStart);
-        node.on('dragmove', handleDragMove);
-        node.on('dragend', handleDragEnd);
-        attachedHandlersRef.current.add(placedAsset.id);
-      }
-    });
-
-    if (!hasCalledReadyRef.current && onReady) {
-      hasCalledReadyRef.current = true;
-      onReady();
-    }
-
-    return () => {
-      handlersToCleanup.forEach((assetId) => {
-        const node = stage?.findOne(`#${assetId}`);
-        if (node) {
-          node.off('click');
-          node.off('dragstart');
-          node.off('dragmove');
-          node.off('dragend');
-        }
-      });
-      handlersToCleanup.clear();
-    };
-  }, [
-    stageRef,
-    enableDragMove,
-    placedAssets,
-    handleNodeClick,
-    handleDragStart,
-    handleDragMove,
-    handleDragEnd,
-    onReady,
-    availableActions.canMove,
-    selectedAssetIds,
-  ]);
-
-  const getAssetRenderPosition = useCallback(
-    (assetId: string) => {
-      const asset = placedAssets.find((a) => a.id === assetId);
-      if (!asset) return null;
-
-      const draggedNodePos = draggedAssetNodePositions.get(assetId);
-      if (draggedNodePos) {
-        return {
-          x: draggedNodePos.x - asset.size.width / 2,
-          y: draggedNodePos.y - asset.size.height / 2,
-          width: asset.size.width,
-          height: asset.size.height,
-        };
-      }
-
-      return {
-        x: asset.position.x - asset.size.width / 2,
-        y: asset.position.y - asset.size.height / 2,
-        width: asset.size.width,
-        height: asset.size.height,
-      };
-    },
-    [placedAssets, draggedAssetNodePositions],
-  );
-
-  const selectedAssets = React.useMemo(() => {
-    return placedAssets.filter((asset) => selectedAssetIds.includes(asset.id));
-  }, [placedAssets, selectedAssetIds]);
-
-  return (
-    <Layer name='ui-overlay' listening={true}>
-      {selectedAssetIds.map((assetId) => {
-        const renderPos = getAssetRenderPosition(assetId);
-        if (!renderPos) return null;
-
-        return (
-          <Rect
-            key={`selection-${assetId}`}
-            x={renderPos.x}
-            y={renderPos.y}
-            width={renderPos.width}
-            height={renderPos.height}
-            stroke={theme.palette.primary.main}
-            strokeWidth={2}
-            listening={false}
-          />
-        );
-      })}
-
-      {/* Rotation Handle - only for single asset selection */}
-      {(() => {
-        if (selectedAssets.length !== 1 || isDraggingAsset) {
-          return null;
-        }
-
-        const asset = selectedAssets[0];
-        if (!asset) return null;
-
-        const renderPos = getAssetRenderPosition(asset.id);
-        if (!renderPos) return null;
-
-        const centerX = renderPos.x + renderPos.width / 2;
-        const centerY = renderPos.y + renderPos.height / 2;
-
-        const longestDimension = Math.max(asset.size.width, asset.size.height);
-        const handleLength = longestDimension * 0.75;
-        const rotation = asset.rotation;
-        const angleRadians = ((rotation - 90) * Math.PI) / 180;
-        const lineEndX = Math.cos(angleRadians) * handleLength;
-        const lineEndY = Math.sin(angleRadians) * handleLength;
-        const strokeWidth = 1 / scale;
-        const arrowSize = Math.max(4, Math.min(6, 5 / scale));
-        const lineColor = theme.palette.mode === 'dark' ? '#9CA3AF' : '#6B7280';
-
-        const groupKey = `rotation-handle-${centerX.toFixed(1)}-${centerY.toFixed(1)}`;
-
-        return (
-          <Group key={groupKey} name={groupKey} x={centerX} y={centerY}>
-            <Line
-              points={[0, 0, lineEndX, lineEndY]}
-              stroke={lineColor}
-              strokeWidth={strokeWidth}
-              dash={[5, 5]}
-              opacity={0.8}
-              listening={false}
-            />
-            <Circle
-              x={lineEndX}
-              y={lineEndY}
-              radius={arrowSize}
-              fill={lineColor}
-              stroke={lineColor}
-              strokeWidth={1}
-              cursor={isRotating ? 'grabbing' : 'grab'}
-              hitStrokeWidth={20}
-              onMouseDown={(e) => {
-                e.cancelBubble = true;
-                setIsRotating(true);
-                onRotationStart?.();
-
-                const stage = e.target.getStage();
-                if (!stage) return;
-
-                const handleMouseMove = () => {
-                  const pointerPosition = stage.getPointerPosition();
-                  if (!pointerPosition) return;
-                  const canvasPosition = {
-                    x: (pointerPosition.x - stage.x()) / stage.scaleX(),
-                    y: (pointerPosition.y - stage.y()) / stage.scaleY(),
-                  };
-
-                  const assetCenter = {
-                    x: asset.position.x,
-                    y: asset.position.y,
-                  };
-                  const newRotation = snapAngle(calculateAngleFromCenter(assetCenter, canvasPosition));
-                  onAssetRotated?.([{ assetId: asset.id, rotation: newRotation }]);
-                };
-
-                const handleMouseUp = () => {
-                  setIsRotating(false);
-                  onRotationEnd?.();
-                  stage.off('mousemove', handleMouseMove);
-                  stage.off('mouseup', handleMouseUp);
-                  window.removeEventListener('mouseup', handleMouseUp);
-                };
-
-                stage.on('mousemove', handleMouseMove);
-                stage.on('mouseup', handleMouseUp);
-                window.addEventListener('mouseup', handleMouseUp);
-              }}
-            />
-          </Group>
-        );
-      })()}
-
-      {/* Marquee selection rectangle */}
-      {marqueeSelection && (
-        <Rect
-          x={Math.min(marqueeSelection.start.x, marqueeSelection.end.x)}
-          y={Math.min(marqueeSelection.start.y, marqueeSelection.end.y)}
-          width={Math.abs(marqueeSelection.end.x - marqueeSelection.start.x)}
-          height={Math.abs(marqueeSelection.end.y - marqueeSelection.start.y)}
-          fill='rgba(33, 150, 243, 0.2)'
-          stroke={theme.palette.primary.main}
-          strokeWidth={1}
-          dash={[4, 4]}
-          listening={false}
-        />
-      )}
-
-      {/* Invalid placement indicators - show on each colliding asset */}
-      {invalidAssetPositions.map((pos) => (
-        <React.Fragment key={`invalid-${pos.x}-${pos.y}`}>{renderInvalidIndicator(pos)}</React.Fragment>
-      ))}
-    </Layer>
-  );
-};
-
-TokenDragHandle.displayName = 'TokenDragHandle';
+import { useTheme } from '@mui/material/styles';
+import type Konva from 'konva';
+import React, { useCallback, useEffect, useRef, useState } from 'react';
+import { Circle, Group, Layer, Line, Rect } from 'react-konva';
+import type { CreatureAsset, ObjectAsset, PlacedAsset } from '@/types/domain';
+import { getPlacementBehavior } from '@/types/placement';
+import type { GridConfig } from '@/utils/gridCalculator';
+import { GridType } from '@/utils/gridCalculator';
+import { calculateAngleFromCenter, snapAngle } from '@/utils/rotationUtils';
+
+/**
+ * Render invalid placement indicator (red X)
+ */
+const renderInvalidIndicator = (position: { x: number; y: number }) => (
+  <Group x={position.x} y={position.y}>
+    <Circle radius={12} fill='rgba(220, 38, 38, 0.9)' stroke='white' strokeWidth={1} />
+    <Line points={[-6, -6, 6, 6]} stroke='white' strokeWidth={2} lineCap='round' />
+    <Line points={[6, -6, -6, 6]} stroke='white' strokeWidth={2} lineCap='round' />
+  </Group>
+);
+
+/**
+ * Snap position to grid based on asset size and snap mode
+ * - Small assets (<= 0.5 cell): Base snap 0.5 cells
+ * - Medium/Large assets (> 0.5 cell): Base snap 1 cell
+ * - Half-step mode: Divides base by 2
+ * Note: assetSizePixels is in PIXELS (from placedAsset.size)
+ */
+const snapToGridCenter = (
+  position: { x: number; y: number },
+  assetSizePixels: { width: number; height: number },
+  gridConfig: GridConfig,
+  snapMode: 'free' | 'grid' | 'half-step',
+): { x: number; y: number } => {
+  if (snapMode === 'free' || gridConfig.type === GridType.NoGrid) {
+    return position;
+  }
+
+  // Extract cell size and offset from nested GridConfig structure
+  const { cellSize, offset } = gridConfig;
+  const { width: cellWidth, height: cellHeight } = cellSize;
+  const { left: offsetX, top: offsetY } = offset;
+
+  // Convert asset size from pixels to cells
+  const assetWidthCells = assetSizePixels.width / cellWidth;
+  const assetHeightCells = assetSizePixels.height / cellHeight;
+
+  // Base snap interval per dimension: <= 0.5 → 0.5 cells, > 0.5 → 1.0 cells
+  const getBaseSnapIntervalCells = (sizeInCells: number) => (sizeInCells <= 0.5 ? 0.5 : 1.0);
+
+  const baseSnapWidthCells = getBaseSnapIntervalCells(assetWidthCells);
+  const baseSnapHeightCells = getBaseSnapIntervalCells(assetHeightCells);
+
+  // Apply mode multiplier
+  const multiplier = snapMode === 'half-step' ? 0.5 : 1.0;
+  const snapWidthCells = baseSnapWidthCells * multiplier;
+  const snapHeightCells = baseSnapHeightCells * multiplier;
+
+  // Convert back to pixels
+  const snapWidth = snapWidthCells * cellWidth;
+  const snapHeight = snapHeightCells * cellHeight;
+
+  // Offset = half asset size
+  const offsetWidthPixels = assetSizePixels.width / 2;
+  const offsetHeightPixels = assetSizePixels.height / 2;
+
+  // Find nearest snap position
+  const snapX =
+    Math.round((position.x - offsetX - offsetWidthPixels) / snapWidth) * snapWidth + offsetX + offsetWidthPixels;
+  const snapY =
+    Math.round((position.y - offsetY - offsetHeightPixels) / snapHeight) * snapHeight + offsetY + offsetHeightPixels;
+
+  return { x: snapX, y: snapY };
+};
+
+export interface TokenDragHandleProps {
+  /** Placed assets on the canvas */
+  placedAssets: PlacedAsset[];
+  /** Currently selected asset IDs */
+  selectedAssetIds: string[];
+  /** Callback when selection changes */
+  onAssetSelected: (assetIds: string[]) => void;
+  /** Callback when assets are moved (can be single or multiple) */
+  onAssetMoved: (
+    moves: Array<{
+      assetId: string;
+      oldPosition: { x: number; y: number };
+      newPosition: { x: number; y: number };
+    }>,
+  ) => void;
+  /** Callback when assets are deleted */
+  onAssetDeleted: () => void;
+  /** Current grid configuration */
+  gridConfig: GridConfig;
+  /** Konva Stage reference */
+  stageRef: React.RefObject<Konva.Stage>;
+  /** Signal that stage ref has been set and is ready for use */
+  stageReady?: boolean;
+  /** Whether placement mode is active (disable layer listening) */
+  isPlacementMode?: boolean;
+  /** Whether to enable drag-based movement (default: true, set false for click-to-pick-up) */
+  enableDragMove?: boolean;
+  /** Callback when handlers are attached and component is ready */
+  onReady?: () => void;
+  /** Snap mode from keyboard modifiers */
+  snapMode: 'free' | 'grid' | 'half-step';
+  /** Whether Shift key is pressed */
+  isShiftPressed: boolean;
+  /** Whether Ctrl key is pressed */
+  isCtrlPressed: boolean;
+  /** Canvas zoom scale */
+  scale: number;
+  /** Callback when assets are rotated */
+  onAssetRotated?: (
+    updates: Array<{
+      assetId: string;
+      rotation: number;
+      position?: { x: number; y: number };
+    }>,
+  ) => void;
+  /** Callback when rotation starts */
+  onRotationStart?: () => void;
+  /** Callback when rotation ends */
+  onRotationEnd?: () => void;
+}
+
+export const TokenDragHandle: React.FC<TokenDragHandleProps> = ({
+  placedAssets,
+  selectedAssetIds,
+  onAssetSelected,
+  onAssetMoved,
+  onAssetDeleted,
+  gridConfig,
+  stageRef,
+  enableDragMove = true,
+  onReady,
+  snapMode,
+  isShiftPressed,
+  isCtrlPressed,
+  scale,
+  onAssetRotated,
+  onRotationStart,
+  onRotationEnd,
+}) => {
+  const theme = useTheme();
+  const transformerRef = useRef<Konva.Transformer>(null);
+  const dragStartPosRef = useRef<{ x: number; y: number } | null>(null);
+  const allDragStartPositionsRef = useRef<Map<string, { x: number; y: number }>>(new Map());
+  const [isDragValid, setIsDragValid] = useState(true);
+  const isDragValidRef = useRef(true);
+  const [_draggedAssetInfo, setDraggedAssetInfo] = useState<{
+    id: string;
+    position: { x: number; y: number };
+    size: { width: number; height: number };
+  } | null>(null);
+  const [invalidAssetPositions, setInvalidAssetPositions] = useState<Array<{ x: number; y: number }>>([]);
+  const [draggedAssetNodePositions, setDraggedAssetNodePositions] = useState<Map<string, { x: number; y: number }>>(
+    new Map(),
+  );
+  const hasCalledReadyRef = useRef<boolean>(false);
+  const snapModeRef = useRef(snapMode);
+  const selectedAssetIdsRef = useRef(selectedAssetIds);
+  const isShiftPressedRef = useRef(isShiftPressed);
+  const placedAssetsRef = useRef(placedAssets);
+  const [marqueeSelection, setMarqueeSelection] = useState<{
+    start: { x: number; y: number };
+    end: { x: number; y: number };
+  } | null>(null);
+  const marqueeActiveRef = useRef(false);
+  const [isDraggingAsset, setIsDraggingAsset] = useState(false);
+  const [isRotating, setIsRotating] = useState(false);
+
+  // Calculate available actions for selected assets (intersection)
+  const availableActions = React.useMemo(() => {
+    if (selectedAssetIds.length === 0) {
+      return { canMove: false, canDelete: false };
+    }
+
+    const selectedAssets = placedAssets.filter((a) => selectedAssetIds.includes(a.id));
+    const behaviors = selectedAssets.map((asset) => {
+      const objectProperties =
+        asset.asset.kind === 'Object'
+          ? {
+              size: (asset.asset as ObjectAsset).size,
+              isMovable: (asset.asset as ObjectAsset).isMovable,
+              isOpaque: (asset.asset as ObjectAsset).isOpaque,
+            }
+          : undefined;
+      const creatureProperties =
+        asset.asset.kind === 'Creature'
+          ? {
+              size: (asset.asset as CreatureAsset).size,
+              category: (asset.asset as CreatureAsset).category,
+            }
+          : undefined;
+      return getPlacementBehavior(asset.asset.kind, objectProperties, creatureProperties);
+    });
+
+    return {
+      canMove: behaviors.every((b) => b.canMove),
+      canDelete: behaviors.every((b) => b.canDelete),
+    };
+  }, [selectedAssetIds, placedAssets]);
+
+  useEffect(() => {
+    snapModeRef.current = snapMode;
+    selectedAssetIdsRef.current = selectedAssetIds;
+    isShiftPressedRef.current = isShiftPressed;
+    placedAssetsRef.current = placedAssets;
+    isDragValidRef.current = isDragValid;
+  }, [snapMode, selectedAssetIds, isShiftPressed, placedAssets, isDragValid]);
+
+  // Transformer disabled for multi-selection (using blue borders instead)
+  useEffect(() => {
+    const transformer = transformerRef.current;
+    if (transformer) {
+      transformer.nodes([]);
+    }
+  }, []);
+
+  const handleNodeClick = useCallback(
+    (e: Konva.KonvaEventObject<MouseEvent>) => {
+      const clickedNode = e.currentTarget;
+      const assetId = clickedNode.id();
+
+      if (!assetId) {
+        return;
+      }
+
+      const isCtrl = e.evt.ctrlKey || isCtrlPressed;
+      const currentSelection = selectedAssetIdsRef.current;
+      const isCurrentlySelected = currentSelection.includes(assetId);
+
+      if (isCtrl) {
+        if (isCurrentlySelected) {
+          onAssetSelected(currentSelection.filter((id) => id !== assetId));
+        } else {
+          onAssetSelected([...currentSelection, assetId]);
+        }
+      } else {
+        onAssetSelected([assetId]);
+      }
+    },
+    [onAssetSelected, isCtrlPressed],
+  );
+
+  const handleDragStart = useCallback(
+    (e: Konva.KonvaEventObject<DragEvent>) => {
+      const node = e.currentTarget;
+      const draggedAssetId = node.id();
+      const position = node.position();
+      dragStartPosRef.current = position;
+
+      setIsDraggingAsset(true);
+      setIsDragValid(true);
+      isDragValidRef.current = true;
+      setInvalidAssetPositions([]);
+
+      const currentSelection = selectedAssetIdsRef.current;
+      let assetsToMove = currentSelection;
+
+      if (!currentSelection.includes(draggedAssetId)) {
+        assetsToMove = [draggedAssetId];
+        onAssetSelected(assetsToMove);
+        selectedAssetIdsRef.current = assetsToMove;
+      }
+
+      const stage = stageRef.current;
+      if (stage) {
+        const positions = new Map<string, { x: number; y: number }>();
+
+        assetsToMove.forEach((id) => {
+          const assetNode = stage.findOne(`#${id}`);
+          const asset = placedAssetsRef.current.find((a) => a.id === id);
+          if (assetNode && asset) {
+            // Node is positioned at center (with offsets), so position IS the center
+            const nodePos = assetNode.position();
+            positions.set(id, nodePos);
+          }
+        });
+
+        allDragStartPositionsRef.current = positions;
+
+        // Move all selected assets to drag-preview group
+        const dragPreviewGroup = stage.findOne('.drag-preview');
+        if (dragPreviewGroup) {
+          assetsToMove.forEach((id) => {
+            const assetNode = stage.findOne(`#${id}`);
+            if (assetNode) {
+              assetNode.moveTo(dragPreviewGroup as Konva.Container);
+            }
+          });
+        }
+      }
+    },
+    [stageRef, onAssetSelected],
+  );
+
+  const handleDragMove = useCallback(
+    (e: Konva.KonvaEventObject<DragEvent>) => {
+      const node = e.currentTarget;
+      const draggedAssetId = node.id();
+      const placedAsset = placedAssetsRef.current.find((a) => a.id === draggedAssetId); // Use ref
+
+      if (!placedAsset || !dragStartPosRef.current) return;
+
+      const stage = stageRef.current;
+      if (!stage) return;
+
+      const newPos = node.position();
+
+      // Node is positioned at center (with offsets), so newPos IS the center
+      const snappedCenter = snapToGridCenter(newPos, placedAsset.size, gridConfig, snapModeRef.current);
+
+      // Set node position to snapped center
+      node.position(snappedCenter);
+
+      const snappedDelta = {
+        x: snappedCenter.x - dragStartPosRef.current.x,
+        y: snappedCenter.y - dragStartPosRef.current.y,
+      };
+
+      const currentSelection = selectedAssetIdsRef.current;
+      currentSelection.forEach((id) => {
+        if (id === draggedAssetId) return;
+
+        const otherNode = stage.findOne(`#${id}`);
+        const asset = placedAssetsRef.current.find((a) => a.id === id); // Use ref, not prop
+        const originalCenterPos = allDragStartPositionsRef.current.get(id);
+        if (otherNode && asset && originalCenterPos) {
+          const newCenterPos = {
+            x: originalCenterPos.x + snappedDelta.x,
+            y: originalCenterPos.y + snappedDelta.y,
+          };
+          // Node is positioned at center, so set directly to new center
+          otherNode.position(newCenterPos);
+        }
+      });
+
+      // Check for collisions and find collision points
+      let allValid = true;
+      const collisionPoints: Array<{ x: number; y: number }> = [];
+
+      // Get non-selected assets to check against
+      const otherAssets = placedAssetsRef.current.filter((a) => !currentSelection.includes(a.id)); // Use ref
+
+      for (const id of currentSelection) {
+        const asset = placedAssetsRef.current.find((a) => a.id === id); // Use ref
+        if (!asset) continue;
+
+        const assetNode = stage.findOne(`#${id}`);
+        if (!assetNode) continue;
+
+        // Node is positioned at center (with offsets), so position IS the center
+        const assetCenter = assetNode.position();
+
+        const objectProperties =
+          asset.asset.kind === 'Object'
+            ? {
+                size: (asset.asset as ObjectAsset).size,
+                isMovable: (asset.asset as ObjectAsset).isMovable,
+                isOpaque: (asset.asset as ObjectAsset).isOpaque,
+              }
+            : undefined;
+        const creatureProperties =
+          asset.asset.kind === 'Creature'
+            ? {
+                size: (asset.asset as CreatureAsset).size,
+                category: (asset.asset as CreatureAsset).category,
+              }
+            : undefined;
+        const behavior = getPlacementBehavior(asset.asset.kind, objectProperties, creatureProperties);
+
+        // Check collision with each other asset
+        if (!behavior.allowOverlap) {
+          for (const other of otherAssets) {
+            const otherObjectProperties =
+              other.asset.kind === 'Object'
+                ? {
+                    size: (other.asset as ObjectAsset).size,
+                    isMovable: (other.asset as ObjectAsset).isMovable,
+                    isOpaque: (other.asset as ObjectAsset).isOpaque,
+                  }
+                : undefined;
+            const otherCreatureProperties =
+              other.asset.kind === 'Creature'
+                ? {
+                    size: (other.asset as CreatureAsset).size,
+                    category: (other.asset as CreatureAsset).category,
+                  }
+                : undefined;
+            const otherBehavior = getPlacementBehavior(
+              other.asset.kind,
+              otherObjectProperties,
+              otherCreatureProperties,
+            );
+
+            if (otherBehavior.allowOverlap) continue;
+
+            // Calculate bounding boxes (with tolerance)
+            const tolerance = 1;
+            const box1 = {
+              left: assetCenter.x - asset.size.width / 2 + tolerance,
+              right: assetCenter.x + asset.size.width / 2 - tolerance,
+              top: assetCenter.y - asset.size.height / 2 + tolerance,
+              bottom: assetCenter.y + asset.size.height / 2 - tolerance,
+            };
+
+            const box2 = {
+              left: other.position.x - other.size.width / 2 + tolerance,
+              right: other.position.x + other.size.width / 2 - tolerance,
+              top: other.position.y - other.size.height / 2 + tolerance,
+              bottom: other.position.y + other.size.height / 2 - tolerance,
+            };
+
+            // Check if they overlap
+            const overlaps = !(
+              box1.right <= box2.left ||
+              box1.left >= box2.right ||
+              box1.bottom <= box2.top ||
+              box1.top >= box2.bottom
+            );
+
+            if (overlaps) {
+              allValid = false;
+
+              // Calculate overlap area center
+              const overlapLeft = Math.max(box1.left, box2.left);
+              const overlapRight = Math.min(box1.right, box2.right);
+              const overlapTop = Math.max(box1.top, box2.top);
+              const overlapBottom = Math.min(box1.bottom, box2.bottom);
+
+              collisionPoints.push({
+                x: (overlapLeft + overlapRight) / 2,
+                y: (overlapTop + overlapBottom) / 2,
+              });
+            }
+          }
+        }
+      }
+
+      setIsDragValid(allValid);
+      isDragValidRef.current = allValid;
+      setInvalidAssetPositions(collisionPoints);
+      setDraggedAssetInfo({
+        id: draggedAssetId,
+        position: snappedCenter,
+        size: placedAsset.size,
+      });
+
+      const newPositions = new Map<string, { x: number; y: number }>();
+      currentSelection.forEach((id) => {
+        const assetNode = stage.findOne(`#${id}`);
+        if (assetNode) {
+          newPositions.set(id, assetNode.position());
+        }
+      });
+      setDraggedAssetNodePositions(newPositions);
+    },
+    [gridConfig, stageRef],
+  );
+
+  const handleDragEnd = useCallback(
+    (_e: Konva.KonvaEventObject<DragEvent>) => {
+      const stage = stageRef.current;
+      if (!stage || !dragStartPosRef.current) return;
+
+      const currentSelection = selectedAssetIdsRef.current;
+      const isValid = isDragValidRef.current;
+
+      currentSelection.forEach((id) => {
+        const asset = placedAssetsRef.current.find((a) => a.id === id); // Use ref
+        const assetNode = stage.findOne(`#${id}`);
+        if (asset && assetNode) {
+          const targetGroup = stage.findOne(`.${asset.layer}`);
+          if (targetGroup) {
+            assetNode.moveTo(targetGroup as Konva.Container);
+          }
+        }
+      });
+
+      if (isValid) {
+        const moves: Array<{
+          assetId: string;
+          oldPosition: { x: number; y: number };
+          newPosition: { x: number; y: number };
+        }> = [];
+        currentSelection.forEach((id) => {
+          const asset = placedAssetsRef.current.find((a) => a.id === id); // Use ref
+          const assetNode = stage.findOne(`#${id}`);
+          const oldPosition = allDragStartPositionsRef.current.get(id);
+          if (asset && assetNode && oldPosition) {
+            // Node is positioned at center (with offsets), so position IS the center
+            const newPosition = assetNode.position();
+            moves.push({ assetId: id, oldPosition, newPosition });
+          }
+        });
+        if (moves.length > 0) {
+          onAssetMoved(moves);
+        }
+      } else {
+        currentSelection.forEach((id) => {
+          const assetNode = stage.findOne(`#${id}`);
+          const asset = placedAssetsRef.current.find((a) => a.id === id); // Use ref
+          const originalCenterPos = allDragStartPositionsRef.current.get(id);
+          if (assetNode && asset && originalCenterPos) {
+            // Node is positioned at center, so set directly to original center
+            assetNode.position(originalCenterPos);
+          }
+        });
+      }
+
+      dragStartPosRef.current = null;
+      setIsDraggingAsset(false);
+      allDragStartPositionsRef.current.clear();
+      setDraggedAssetInfo(null);
+      setIsDragValid(true);
+      isDragValidRef.current = true;
+      setInvalidAssetPositions([]);
+      setDraggedAssetNodePositions(new Map());
+    },
+    [onAssetMoved, stageRef],
+  );
+
+  useEffect(() => {
+    const handleKeyDown = (e: KeyboardEvent) => {
+      if (selectedAssetIds.length === 0 || !availableActions.canDelete) return;
+
+      if (e.key === 'Delete') {
+        e.preventDefault();
+        onAssetDeleted();
+      }
+    };
+
+    window.addEventListener('keydown', handleKeyDown);
+    return () => window.removeEventListener('keydown', handleKeyDown);
+  }, [selectedAssetIds, onAssetDeleted, availableActions.canDelete]);
+
+  useEffect(() => {
+    // Skip stage click handler if drag-move is disabled
+    if (!enableDragMove) return;
+
+    const stage = stageRef.current;
+    if (!stage) return;
+
+    const handleStageClick = (e: Konva.KonvaEventObject<MouseEvent>) => {
+      if (e.evt.button !== 0) return;
+      if (e.target === stage && !marqueeActiveRef.current) {
+        onAssetSelected([]);
+      }
+    };
+
+    stage.on('click', handleStageClick);
+    return () => {
+      stage.off('click', handleStageClick);
+    };
+  }, [enableDragMove, stageRef, onAssetSelected]);
+
+  // Marquee selection with Shift+drag
+  useEffect(() => {
+    if (!enableDragMove) return;
+
+    const stage = stageRef.current;
+    if (!stage) return;
+
+    const handleMouseDown = (e: Konva.KonvaEventObject<MouseEvent>) => {
+      // Only marquee on left mouse button (button 0)
+      if (e.evt.button !== 0 || e.target !== stage) return;
+
+      const pos = stage.getPointerPosition();
+      if (!pos) return;
+
+      const scale = stage.scaleX();
+      const stagePos = {
+        x: (pos.x - stage.x()) / scale,
+        y: (pos.y - stage.y()) / scale,
+      };
+
+      setMarqueeSelection({ start: stagePos, end: stagePos });
+      marqueeActiveRef.current = true;
+    };
+
+    const handleMouseMove = (e: Konva.KonvaEventObject<MouseEvent>) => {
+      if (!marqueeSelection) return;
+      // During mousemove, check buttons bitmask (1 = left button is pressed)
+      if ((e.evt.buttons & 1) === 0) return;
+
+      const pos = stage.getPointerPosition();
+      if (!pos) return;
+
+      const scale = stage.scaleX();
+      const stagePos = {
+        x: (pos.x - stage.x()) / scale,
+        y: (pos.y - stage.y()) / scale,
+      };
+
+      setMarqueeSelection((prev) => (prev ? { ...prev, end: stagePos } : null));
+    };
+
+    const handleMouseUp = (e: Konva.KonvaEventObject<MouseEvent>) => {
+      if (!marqueeSelection) return;
+      // Only complete on left-button release
+      if (e.evt.button !== 0) return;
+      const rect = {
+        left: Math.min(marqueeSelection.start.x, marqueeSelection.end.x),
+        right: Math.max(marqueeSelection.start.x, marqueeSelection.end.x),
+        top: Math.min(marqueeSelection.start.y, marqueeSelection.end.y),
+        bottom: Math.max(marqueeSelection.start.y, marqueeSelection.end.y),
+      };
+
+      const containedAssets = placedAssets
+        .filter((asset) => {
+          const assetLeft = asset.position.x - asset.size.width / 2;
+          const assetRight = asset.position.x + asset.size.width / 2;
+          const assetTop = asset.position.y - asset.size.height / 2;
+          const assetBottom = asset.position.y + asset.size.height / 2;
+
+          return (
+            assetLeft >= rect.left && assetRight <= rect.right && assetTop >= rect.top && assetBottom <= rect.bottom
+          );
+        })
+        .map((a) => a.id);
+
+      const currentSelection = selectedAssetIdsRef.current;
+      if (isCtrlPressed) {
+        const newSelection = [...currentSelection];
+        containedAssets.forEach((id) => {
+          if (!newSelection.includes(id)) {
+            newSelection.push(id);
+          }
+        });
+        onAssetSelected(newSelection);
+        selectedAssetIdsRef.current = newSelection;
+      } else {
+        onAssetSelected(containedAssets);
+        selectedAssetIdsRef.current = containedAssets;
+      }
+
+      setMarqueeSelection(null);
+      setTimeout(() => {
+        marqueeActiveRef.current = false;
+      }, 100);
+    };
+
+    stage.on('mousedown', handleMouseDown);
+    stage.on('mousemove', handleMouseMove);
+    stage.on('mouseup', handleMouseUp);
+
+    return () => {
+      stage.off('mousedown', handleMouseDown);
+      stage.off('mousemove', handleMouseMove);
+      stage.off('mouseup', handleMouseUp);
+    };
+  }, [enableDragMove, stageRef, isCtrlPressed, marqueeSelection, placedAssets, onAssetSelected]);
+
+  // Track which assets have handlers attached
+  const attachedHandlersRef = useRef<Set<string>>(new Set());
+
+  useEffect(() => {
+    if (!enableDragMove) return;
+
+    const stage = stageRef.current;
+    if (!stage) return;
+
+    const handlersToCleanup = attachedHandlersRef.current;
+
+    const currentAssetIds = new Set(placedAssets.map((a) => a.id));
+
+    attachedHandlersRef.current.forEach((assetId) => {
+      if (!currentAssetIds.has(assetId)) {
+        const node = stage.findOne(`#${assetId}`);
+        if (node) {
+          node.off('click', handleNodeClick);
+          node.off('dragstart', handleDragStart);
+          node.off('dragmove', handleDragMove);
+          node.off('dragend', handleDragEnd);
+        }
+        attachedHandlersRef.current.delete(assetId);
+      }
+    });
+
+    placedAssets.forEach((placedAsset) => {
+      if (attachedHandlersRef.current.has(placedAsset.id)) {
+        return;
+      }
+
+      const node = stage.findOne(`#${placedAsset.id}`);
+
+      if (node) {
+        const objectProperties =
+          placedAsset.asset.kind === 'Object'
+            ? {
+                size: (placedAsset.asset as ObjectAsset).size,
+                isMovable: (placedAsset.asset as ObjectAsset).isMovable,
+                isOpaque: (placedAsset.asset as ObjectAsset).isOpaque,
+              }
+            : undefined;
+        const creatureProperties =
+          placedAsset.asset.kind === 'Creature'
+            ? {
+                size: (placedAsset.asset as CreatureAsset).size,
+                category: (placedAsset.asset as CreatureAsset).category,
+              }
+            : undefined;
+        const behavior = getPlacementBehavior(placedAsset.asset.kind, objectProperties, creatureProperties);
+
+        const isDraggable =
+          behavior.canMove &&
+          (selectedAssetIds.length === 0 || !selectedAssetIds.includes(placedAsset.id) || availableActions.canMove);
+        node.draggable(isDraggable);
+        node.on('click', handleNodeClick);
+        node.on('dragstart', handleDragStart);
+        node.on('dragmove', handleDragMove);
+        node.on('dragend', handleDragEnd);
+        attachedHandlersRef.current.add(placedAsset.id);
+      }
+    });
+
+    if (!hasCalledReadyRef.current && onReady) {
+      hasCalledReadyRef.current = true;
+      onReady();
+    }
+
+    return () => {
+      handlersToCleanup.forEach((assetId) => {
+        const node = stage?.findOne(`#${assetId}`);
+        if (node) {
+          node.off('click');
+          node.off('dragstart');
+          node.off('dragmove');
+          node.off('dragend');
+        }
+      });
+      handlersToCleanup.clear();
+    };
+  }, [
+    stageRef,
+    enableDragMove,
+    placedAssets,
+    handleNodeClick,
+    handleDragStart,
+    handleDragMove,
+    handleDragEnd,
+    onReady,
+    availableActions.canMove,
+    selectedAssetIds,
+  ]);
+
+  const getAssetRenderPosition = useCallback(
+    (assetId: string) => {
+      const asset = placedAssets.find((a) => a.id === assetId);
+      if (!asset) return null;
+
+      const draggedNodePos = draggedAssetNodePositions.get(assetId);
+      if (draggedNodePos) {
+        return {
+          x: draggedNodePos.x - asset.size.width / 2,
+          y: draggedNodePos.y - asset.size.height / 2,
+          width: asset.size.width,
+          height: asset.size.height,
+        };
+      }
+
+      return {
+        x: asset.position.x - asset.size.width / 2,
+        y: asset.position.y - asset.size.height / 2,
+        width: asset.size.width,
+        height: asset.size.height,
+      };
+    },
+    [placedAssets, draggedAssetNodePositions],
+  );
+
+  const selectedAssets = React.useMemo(() => {
+    return placedAssets.filter((asset) => selectedAssetIds.includes(asset.id));
+  }, [placedAssets, selectedAssetIds]);
+
+  return (
+    <Layer name='ui-overlay' listening={true}>
+      {selectedAssetIds.map((assetId) => {
+        const renderPos = getAssetRenderPosition(assetId);
+        if (!renderPos) return null;
+
+        return (
+          <Rect
+            key={`selection-${assetId}`}
+            x={renderPos.x}
+            y={renderPos.y}
+            width={renderPos.width}
+            height={renderPos.height}
+            stroke={theme.palette.primary.main}
+            strokeWidth={2}
+            listening={false}
+          />
+        );
+      })}
+
+      {/* Rotation Handle - only for single asset selection */}
+      {(() => {
+        if (selectedAssets.length !== 1 || isDraggingAsset) {
+          return null;
+        }
+
+        const asset = selectedAssets[0];
+        if (!asset) return null;
+
+        const renderPos = getAssetRenderPosition(asset.id);
+        if (!renderPos) return null;
+
+        const centerX = renderPos.x + renderPos.width / 2;
+        const centerY = renderPos.y + renderPos.height / 2;
+
+        const longestDimension = Math.max(asset.size.width, asset.size.height);
+        const handleLength = longestDimension * 0.75;
+        const rotation = asset.rotation;
+        const angleRadians = ((rotation - 90) * Math.PI) / 180;
+        const lineEndX = Math.cos(angleRadians) * handleLength;
+        const lineEndY = Math.sin(angleRadians) * handleLength;
+        const strokeWidth = 1 / scale;
+        const arrowSize = Math.max(4, Math.min(6, 5 / scale));
+        const lineColor = theme.palette.mode === 'dark' ? '#9CA3AF' : '#6B7280';
+
+        const groupKey = `rotation-handle-${centerX.toFixed(1)}-${centerY.toFixed(1)}`;
+
+        return (
+          <Group key={groupKey} name={groupKey} x={centerX} y={centerY}>
+            <Line
+              points={[0, 0, lineEndX, lineEndY]}
+              stroke={lineColor}
+              strokeWidth={strokeWidth}
+              dash={[5, 5]}
+              opacity={0.8}
+              listening={false}
+            />
+            <Circle
+              x={lineEndX}
+              y={lineEndY}
+              radius={arrowSize}
+              fill={lineColor}
+              stroke={lineColor}
+              strokeWidth={1}
+              cursor={isRotating ? 'grabbing' : 'grab'}
+              hitStrokeWidth={20}
+              onMouseDown={(e) => {
+                e.cancelBubble = true;
+                setIsRotating(true);
+                onRotationStart?.();
+
+                const stage = e.target.getStage();
+                if (!stage) return;
+
+                const handleMouseMove = () => {
+                  const pointerPosition = stage.getPointerPosition();
+                  if (!pointerPosition) return;
+                  const canvasPosition = {
+                    x: (pointerPosition.x - stage.x()) / stage.scaleX(),
+                    y: (pointerPosition.y - stage.y()) / stage.scaleY(),
+                  };
+
+                  const assetCenter = {
+                    x: asset.position.x,
+                    y: asset.position.y,
+                  };
+                  const newRotation = snapAngle(calculateAngleFromCenter(assetCenter, canvasPosition));
+                  onAssetRotated?.([{ assetId: asset.id, rotation: newRotation }]);
+                };
+
+                const handleMouseUp = () => {
+                  setIsRotating(false);
+                  onRotationEnd?.();
+                  stage.off('mousemove', handleMouseMove);
+                  stage.off('mouseup', handleMouseUp);
+                  window.removeEventListener('mouseup', handleMouseUp);
+                };
+
+                stage.on('mousemove', handleMouseMove);
+                stage.on('mouseup', handleMouseUp);
+                window.addEventListener('mouseup', handleMouseUp);
+              }}
+            />
+          </Group>
+        );
+      })()}
+
+      {/* Marquee selection rectangle */}
+      {marqueeSelection && (
+        <Rect
+          x={Math.min(marqueeSelection.start.x, marqueeSelection.end.x)}
+          y={Math.min(marqueeSelection.start.y, marqueeSelection.end.y)}
+          width={Math.abs(marqueeSelection.end.x - marqueeSelection.start.x)}
+          height={Math.abs(marqueeSelection.end.y - marqueeSelection.start.y)}
+          fill='rgba(33, 150, 243, 0.2)'
+          stroke={theme.palette.primary.main}
+          strokeWidth={1}
+          dash={[4, 4]}
+          listening={false}
+        />
+      )}
+
+      {/* Invalid placement indicators - show on each colliding asset */}
+      {invalidAssetPositions.map((pos) => (
+        <React.Fragment key={`invalid-${pos.x}-${pos.y}`}>{renderInvalidIndicator(pos)}</React.Fragment>
+      ))}
+    </Layer>
+  );
+};
+
+TokenDragHandle.displayName = 'TokenDragHandle';