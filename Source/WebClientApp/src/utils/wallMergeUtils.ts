import type { EncounterWall, Point } from '@/types/domain';
import { type GridConfig, GridType } from '@/utils/gridCalculator';
import { calculateDistance, detectPoleOnPoleCollision } from './wallCollisionUtils';

export interface MergePoint {
  wallIndex: number;
  poleIndex: number;
  isFirst: boolean;
}

export interface MergeResult {
  canMerge: boolean;
  targetWallIndex?: number;
  mergePoints: MergePoint[];
  mergedPoles: Point[];
  isClosed: boolean;
  wallsToDelete: number[];
}

export interface CanMergeWallsParams {
  newWallPoles: Point[];
  existingWalls: EncounterWall[];
  tolerance?: number;
}

export interface MergeWallsParams {
  newWallPoles: Point[];
  existingWalls: EncounterWall[];
  mergePoints: MergePoint[];
  tolerance?: number;
}

export function isEndpoint(poleIndex: number, wall: EncounterWall): boolean {
  return poleIndex === 0 || poleIndex === wall.poles.length - 1;
}

export function getOppositeEndpoint(poleIndex: number, wallLength: number): number {
  return poleIndex === 0 ? wallLength - 1 : 0;
}

export function removeDuplicatePoles(poles: Point[], tolerance: number = 5): Point[] {
  const result: Point[] = [];

  for (const pole of poles) {
    const isDuplicate = result.some((existing) => calculateDistance(existing, pole) <= tolerance);

    if (!isDuplicate) {
      result.push(pole);
    }
  }

  return result;
}

export function canMergeWalls(params: CanMergeWallsParams): MergeResult {
  const { newWallPoles, existingWalls, tolerance = 5 } = params;

  const emptyResult: MergeResult = {
    canMerge: false,
    mergePoints: [],
    mergedPoles: [],
    isClosed: false,
    wallsToDelete: [],
  };

  if (newWallPoles.length < 2 || existingWalls.length === 0) {
    return emptyResult;
  }

  const gridConfig: GridConfig = {
    type: GridType.Square,
    cellSize: { width: 50, height: 50 },
    offset: { left: 0, top: 0 },
    snap: false,
  };

  const collisionResult = detectPoleOnPoleCollision(newWallPoles, existingWalls, gridConfig, tolerance);

  if (!collisionResult.hasCollision) {
    return emptyResult;
  }

  const endpointCollisions = collisionResult.collisions.filter((collision) => {
    const wall = existingWalls[collision.existingWallIndex];
    return !!wall && isEndpoint(collision.existingPoleIndex, wall);
  });

  if (endpointCollisions.length === 0) {
    return emptyResult;
  }

  const firstPoleCollisions = endpointCollisions.filter((c) => c.newPoleIndex === 0);
  const lastPoleCollisions = endpointCollisions.filter((c) => c.newPoleIndex === newWallPoles.length - 1);

  if (firstPoleCollisions.length === 0 && lastPoleCollisions.length === 0) {
    return emptyResult;
  }

  const mergePoints: MergePoint[] = [];
  const involvedWallIndices = new Set<number>();

  for (const collision of firstPoleCollisions) {
    const wall = existingWalls[collision.existingWallIndex];
    if (!wall) continue;

    mergePoints.push({
      wallIndex: wall.index,
      poleIndex: collision.existingPoleIndex,
      isFirst: true,
    });
    involvedWallIndices.add(wall.index);
  }

  for (const collision of lastPoleCollisions) {
    const wall = existingWalls[collision.existingWallIndex];
    if (!wall) continue;

    mergePoints.push({
      wallIndex: wall.index,
      poleIndex: collision.existingPoleIndex,
      isFirst: false,
    });
    involvedWallIndices.add(wall.index);
  }

  let isClosed = false;
  if (firstPoleCollisions.length === 1 && lastPoleCollisions.length === 1) {
    const firstWallIndex = firstPoleCollisions[0]?.existingWallIndex ?? -1;
    const lastWallIndex = lastPoleCollisions[0]?.existingWallIndex ?? -1;
    const firstWall = firstWallIndex >= 0 ? existingWalls[firstWallIndex] : undefined;
    const lastWall = lastWallIndex >= 0 ? existingWalls[lastWallIndex] : undefined;

    if (firstWall && lastWall && firstWall.index === lastWall.index) {
      const firstPoleIndex = firstPoleCollisions[0]?.existingPoleIndex;
      const lastPoleIndex = lastPoleCollisions[0]?.existingPoleIndex;

      if (firstPoleIndex !== lastPoleIndex) {
        isClosed = true;
      }
    }
  }

  const targetWallIndex = Math.min(...Array.from(involvedWallIndices));
  const wallsToDelete = Array.from(involvedWallIndices).filter((idx) => idx !== targetWallIndex);

  const mergedPoles = mergeWalls({
    newWallPoles,
    existingWalls,
    mergePoints,
    tolerance,
  });

  return {
    canMerge: true,
    targetWallIndex,
    mergePoints,
    mergedPoles,
    isClosed,
    wallsToDelete,
  };
}

interface GraphNode {
  id: string;
  wallIndex: number;
  isStart: boolean;
  point: Point;
  edges: Map<string, Point[]>;
}

export function mergeWalls(params: MergeWallsParams): Point[] {
  const { newWallPoles, existingWalls, mergePoints, tolerance = 5 } = params;

  if (mergePoints.length === 0) {
    return newWallPoles;
  }

  const nodes = new Map<string, GraphNode>();

  const getNode = (wallIndex: number, isStart: boolean, point: Point): GraphNode => {
    const id = `W${wallIndex}_${isStart ? 'START' : 'END'}`;
    if (!nodes.has(id)) {
      nodes.set(id, {
        id,
        wallIndex,
        isStart,
        point,
        edges: new Map(),
      });
    }
    const node = nodes.get(id);
    if (!node) {
      throw new Error(`Node ${id} should exist after setting`);
    }
    return node;
  };

  const involvedWallIndices = new Set(mergePoints.map((mp) => mp.wallIndex));
  const involvedWalls = existingWalls.filter((w) => involvedWallIndices.has(w.index));

  const firstPole = newWallPoles[0];
  const lastPole = newWallPoles[newWallPoles.length - 1];
  if (!firstPole || !lastPole) {
    return newWallPoles;
  }

  const newWallStart = getNode(-1, true, firstPole);
  const newWallEnd = getNode(-1, false, lastPole);
  newWallStart.edges.set(newWallEnd.id, newWallPoles);
  newWallEnd.edges.set(newWallStart.id, [...newWallPoles].reverse());

  for (const wall of involvedWalls) {
    const wallPoles = wall.poles.map((p) => ({ x: p.x, y: p.y }));
    const firstWallPole = wallPoles[0];
    const lastWallPole = wallPoles[wallPoles.length - 1];
    if (!firstWallPole || !lastWallPole) continue;

    const startNode = getNode(wall.index, true, firstWallPole);
    const endNode = getNode(wall.index, false, lastWallPole);

    startNode.edges.set(endNode.id, wallPoles);
    endNode.edges.set(startNode.id, [...wallPoles].reverse());
  }

  for (const mp of mergePoints) {
    const wall = existingWalls.find((w) => w.index === mp.wallIndex);
    if (!wall) continue;

    const wallPoles = wall.poles.map((p) => ({ x: p.x, y: p.y }));
    const targetPole = mp.poleIndex === 0 ? wallPoles[0] : wallPoles[wallPoles.length - 1];
    if (!targetPole) continue;

    const existingNode = getNode(mp.wallIndex, mp.poleIndex === 0, targetPole);
    const newNode = mp.isFirst ? newWallStart : newWallEnd;

    existingNode.edges.set(newNode.id, []);
    newNode.edges.set(existingNode.id, []);
  }

  const leafNodes = Array.from(nodes.values()).filter((n) => n.edges.size === 1);

  if (leafNodes.length === 0) {
    return traversePath(nodes, newWallStart.id, new Set(), tolerance);
  } else if (leafNodes.length >= 2) {
<<<<<<< HEAD
    const firstLeafNode = leafNodes[0];
    if (!firstLeafNode) {
      return newWallPoles;
    }
    return traversePath(nodes, firstLeafNode.id, new Set(), tolerance);
=======
    const startNodeId = leafNodes[0]?.id ?? newWallStart.id;
    return traversePath(nodes, startNodeId, new Set(), tolerance);
>>>>>>> 48fe24e7
  } else {
    return newWallPoles;
  }
}

function traversePath(
  nodes: Map<string, GraphNode>,
  currentId: string,
  visited: Set<string>,
  tolerance: number,
): Point[] {
  const current = nodes.get(currentId);
  if (!current) return [];

  visited.add(currentId);
  const result: Point[] = [];

  for (const [neighborId, poles] of current.edges) {
    if (visited.has(neighborId)) continue;

    result.push(...poles);

    const remaining = traversePath(nodes, neighborId, visited, tolerance);
    result.push(...remaining);

    return removeDuplicatePoles(result, tolerance);
  }

  return result;
}
<|MERGE_RESOLUTION|>--- conflicted
+++ resolved
@@ -1,284 +1,276 @@
-import type { EncounterWall, Point } from '@/types/domain';
-import { type GridConfig, GridType } from '@/utils/gridCalculator';
-import { calculateDistance, detectPoleOnPoleCollision } from './wallCollisionUtils';
-
-export interface MergePoint {
-  wallIndex: number;
-  poleIndex: number;
-  isFirst: boolean;
-}
-
-export interface MergeResult {
-  canMerge: boolean;
-  targetWallIndex?: number;
-  mergePoints: MergePoint[];
-  mergedPoles: Point[];
-  isClosed: boolean;
-  wallsToDelete: number[];
-}
-
-export interface CanMergeWallsParams {
-  newWallPoles: Point[];
-  existingWalls: EncounterWall[];
-  tolerance?: number;
-}
-
-export interface MergeWallsParams {
-  newWallPoles: Point[];
-  existingWalls: EncounterWall[];
-  mergePoints: MergePoint[];
-  tolerance?: number;
-}
-
-export function isEndpoint(poleIndex: number, wall: EncounterWall): boolean {
-  return poleIndex === 0 || poleIndex === wall.poles.length - 1;
-}
-
-export function getOppositeEndpoint(poleIndex: number, wallLength: number): number {
-  return poleIndex === 0 ? wallLength - 1 : 0;
-}
-
-export function removeDuplicatePoles(poles: Point[], tolerance: number = 5): Point[] {
-  const result: Point[] = [];
-
-  for (const pole of poles) {
-    const isDuplicate = result.some((existing) => calculateDistance(existing, pole) <= tolerance);
-
-    if (!isDuplicate) {
-      result.push(pole);
-    }
-  }
-
-  return result;
-}
-
-export function canMergeWalls(params: CanMergeWallsParams): MergeResult {
-  const { newWallPoles, existingWalls, tolerance = 5 } = params;
-
-  const emptyResult: MergeResult = {
-    canMerge: false,
-    mergePoints: [],
-    mergedPoles: [],
-    isClosed: false,
-    wallsToDelete: [],
-  };
-
-  if (newWallPoles.length < 2 || existingWalls.length === 0) {
-    return emptyResult;
-  }
-
-  const gridConfig: GridConfig = {
-    type: GridType.Square,
-    cellSize: { width: 50, height: 50 },
-    offset: { left: 0, top: 0 },
-    snap: false,
-  };
-
-  const collisionResult = detectPoleOnPoleCollision(newWallPoles, existingWalls, gridConfig, tolerance);
-
-  if (!collisionResult.hasCollision) {
-    return emptyResult;
-  }
-
-  const endpointCollisions = collisionResult.collisions.filter((collision) => {
-    const wall = existingWalls[collision.existingWallIndex];
-    return !!wall && isEndpoint(collision.existingPoleIndex, wall);
-  });
-
-  if (endpointCollisions.length === 0) {
-    return emptyResult;
-  }
-
-  const firstPoleCollisions = endpointCollisions.filter((c) => c.newPoleIndex === 0);
-  const lastPoleCollisions = endpointCollisions.filter((c) => c.newPoleIndex === newWallPoles.length - 1);
-
-  if (firstPoleCollisions.length === 0 && lastPoleCollisions.length === 0) {
-    return emptyResult;
-  }
-
-  const mergePoints: MergePoint[] = [];
-  const involvedWallIndices = new Set<number>();
-
-  for (const collision of firstPoleCollisions) {
-    const wall = existingWalls[collision.existingWallIndex];
-    if (!wall) continue;
-
-    mergePoints.push({
-      wallIndex: wall.index,
-      poleIndex: collision.existingPoleIndex,
-      isFirst: true,
-    });
-    involvedWallIndices.add(wall.index);
-  }
-
-  for (const collision of lastPoleCollisions) {
-    const wall = existingWalls[collision.existingWallIndex];
-    if (!wall) continue;
-
-    mergePoints.push({
-      wallIndex: wall.index,
-      poleIndex: collision.existingPoleIndex,
-      isFirst: false,
-    });
-    involvedWallIndices.add(wall.index);
-  }
-
-  let isClosed = false;
-  if (firstPoleCollisions.length === 1 && lastPoleCollisions.length === 1) {
-    const firstWallIndex = firstPoleCollisions[0]?.existingWallIndex ?? -1;
-    const lastWallIndex = lastPoleCollisions[0]?.existingWallIndex ?? -1;
-    const firstWall = firstWallIndex >= 0 ? existingWalls[firstWallIndex] : undefined;
-    const lastWall = lastWallIndex >= 0 ? existingWalls[lastWallIndex] : undefined;
-
-    if (firstWall && lastWall && firstWall.index === lastWall.index) {
-      const firstPoleIndex = firstPoleCollisions[0]?.existingPoleIndex;
-      const lastPoleIndex = lastPoleCollisions[0]?.existingPoleIndex;
-
-      if (firstPoleIndex !== lastPoleIndex) {
-        isClosed = true;
-      }
-    }
-  }
-
-  const targetWallIndex = Math.min(...Array.from(involvedWallIndices));
-  const wallsToDelete = Array.from(involvedWallIndices).filter((idx) => idx !== targetWallIndex);
-
-  const mergedPoles = mergeWalls({
-    newWallPoles,
-    existingWalls,
-    mergePoints,
-    tolerance,
-  });
-
-  return {
-    canMerge: true,
-    targetWallIndex,
-    mergePoints,
-    mergedPoles,
-    isClosed,
-    wallsToDelete,
-  };
-}
-
-interface GraphNode {
-  id: string;
-  wallIndex: number;
-  isStart: boolean;
-  point: Point;
-  edges: Map<string, Point[]>;
-}
-
-export function mergeWalls(params: MergeWallsParams): Point[] {
-  const { newWallPoles, existingWalls, mergePoints, tolerance = 5 } = params;
-
-  if (mergePoints.length === 0) {
-    return newWallPoles;
-  }
-
-  const nodes = new Map<string, GraphNode>();
-
-  const getNode = (wallIndex: number, isStart: boolean, point: Point): GraphNode => {
-    const id = `W${wallIndex}_${isStart ? 'START' : 'END'}`;
-    if (!nodes.has(id)) {
-      nodes.set(id, {
-        id,
-        wallIndex,
-        isStart,
-        point,
-        edges: new Map(),
-      });
-    }
-    const node = nodes.get(id);
-    if (!node) {
-      throw new Error(`Node ${id} should exist after setting`);
-    }
-    return node;
-  };
-
-  const involvedWallIndices = new Set(mergePoints.map((mp) => mp.wallIndex));
-  const involvedWalls = existingWalls.filter((w) => involvedWallIndices.has(w.index));
-
-  const firstPole = newWallPoles[0];
-  const lastPole = newWallPoles[newWallPoles.length - 1];
-  if (!firstPole || !lastPole) {
-    return newWallPoles;
-  }
-
-  const newWallStart = getNode(-1, true, firstPole);
-  const newWallEnd = getNode(-1, false, lastPole);
-  newWallStart.edges.set(newWallEnd.id, newWallPoles);
-  newWallEnd.edges.set(newWallStart.id, [...newWallPoles].reverse());
-
-  for (const wall of involvedWalls) {
-    const wallPoles = wall.poles.map((p) => ({ x: p.x, y: p.y }));
-    const firstWallPole = wallPoles[0];
-    const lastWallPole = wallPoles[wallPoles.length - 1];
-    if (!firstWallPole || !lastWallPole) continue;
-
-    const startNode = getNode(wall.index, true, firstWallPole);
-    const endNode = getNode(wall.index, false, lastWallPole);
-
-    startNode.edges.set(endNode.id, wallPoles);
-    endNode.edges.set(startNode.id, [...wallPoles].reverse());
-  }
-
-  for (const mp of mergePoints) {
-    const wall = existingWalls.find((w) => w.index === mp.wallIndex);
-    if (!wall) continue;
-
-    const wallPoles = wall.poles.map((p) => ({ x: p.x, y: p.y }));
-    const targetPole = mp.poleIndex === 0 ? wallPoles[0] : wallPoles[wallPoles.length - 1];
-    if (!targetPole) continue;
-
-    const existingNode = getNode(mp.wallIndex, mp.poleIndex === 0, targetPole);
-    const newNode = mp.isFirst ? newWallStart : newWallEnd;
-
-    existingNode.edges.set(newNode.id, []);
-    newNode.edges.set(existingNode.id, []);
-  }
-
-  const leafNodes = Array.from(nodes.values()).filter((n) => n.edges.size === 1);
-
-  if (leafNodes.length === 0) {
-    return traversePath(nodes, newWallStart.id, new Set(), tolerance);
-  } else if (leafNodes.length >= 2) {
-<<<<<<< HEAD
-    const firstLeafNode = leafNodes[0];
-    if (!firstLeafNode) {
-      return newWallPoles;
-    }
-    return traversePath(nodes, firstLeafNode.id, new Set(), tolerance);
-=======
-    const startNodeId = leafNodes[0]?.id ?? newWallStart.id;
-    return traversePath(nodes, startNodeId, new Set(), tolerance);
->>>>>>> 48fe24e7
-  } else {
-    return newWallPoles;
-  }
-}
-
-function traversePath(
-  nodes: Map<string, GraphNode>,
-  currentId: string,
-  visited: Set<string>,
-  tolerance: number,
-): Point[] {
-  const current = nodes.get(currentId);
-  if (!current) return [];
-
-  visited.add(currentId);
-  const result: Point[] = [];
-
-  for (const [neighborId, poles] of current.edges) {
-    if (visited.has(neighborId)) continue;
-
-    result.push(...poles);
-
-    const remaining = traversePath(nodes, neighborId, visited, tolerance);
-    result.push(...remaining);
-
-    return removeDuplicatePoles(result, tolerance);
-  }
-
-  return result;
-}
+import type { EncounterWall, Point } from '@/types/domain';
+import { type GridConfig, GridType } from '@/utils/gridCalculator';
+import { calculateDistance, detectPoleOnPoleCollision } from './wallCollisionUtils';
+
+export interface MergePoint {
+  wallIndex: number;
+  poleIndex: number;
+  isFirst: boolean;
+}
+
+export interface MergeResult {
+  canMerge: boolean;
+  targetWallIndex?: number;
+  mergePoints: MergePoint[];
+  mergedPoles: Point[];
+  isClosed: boolean;
+  wallsToDelete: number[];
+}
+
+export interface CanMergeWallsParams {
+  newWallPoles: Point[];
+  existingWalls: EncounterWall[];
+  tolerance?: number;
+}
+
+export interface MergeWallsParams {
+  newWallPoles: Point[];
+  existingWalls: EncounterWall[];
+  mergePoints: MergePoint[];
+  tolerance?: number;
+}
+
+export function isEndpoint(poleIndex: number, wall: EncounterWall): boolean {
+  return poleIndex === 0 || poleIndex === wall.poles.length - 1;
+}
+
+export function getOppositeEndpoint(poleIndex: number, wallLength: number): number {
+  return poleIndex === 0 ? wallLength - 1 : 0;
+}
+
+export function removeDuplicatePoles(poles: Point[], tolerance: number = 5): Point[] {
+  const result: Point[] = [];
+
+  for (const pole of poles) {
+    const isDuplicate = result.some((existing) => calculateDistance(existing, pole) <= tolerance);
+
+    if (!isDuplicate) {
+      result.push(pole);
+    }
+  }
+
+  return result;
+}
+
+export function canMergeWalls(params: CanMergeWallsParams): MergeResult {
+  const { newWallPoles, existingWalls, tolerance = 5 } = params;
+
+  const emptyResult: MergeResult = {
+    canMerge: false,
+    mergePoints: [],
+    mergedPoles: [],
+    isClosed: false,
+    wallsToDelete: [],
+  };
+
+  if (newWallPoles.length < 2 || existingWalls.length === 0) {
+    return emptyResult;
+  }
+
+  const gridConfig: GridConfig = {
+    type: GridType.Square,
+    cellSize: { width: 50, height: 50 },
+    offset: { left: 0, top: 0 },
+    snap: false,
+  };
+
+  const collisionResult = detectPoleOnPoleCollision(newWallPoles, existingWalls, gridConfig, tolerance);
+
+  if (!collisionResult.hasCollision) {
+    return emptyResult;
+  }
+
+  const endpointCollisions = collisionResult.collisions.filter((collision) => {
+    const wall = existingWalls[collision.existingWallIndex];
+    return !!wall && isEndpoint(collision.existingPoleIndex, wall);
+  });
+
+  if (endpointCollisions.length === 0) {
+    return emptyResult;
+  }
+
+  const firstPoleCollisions = endpointCollisions.filter((c) => c.newPoleIndex === 0);
+  const lastPoleCollisions = endpointCollisions.filter((c) => c.newPoleIndex === newWallPoles.length - 1);
+
+  if (firstPoleCollisions.length === 0 && lastPoleCollisions.length === 0) {
+    return emptyResult;
+  }
+
+  const mergePoints: MergePoint[] = [];
+  const involvedWallIndices = new Set<number>();
+
+  for (const collision of firstPoleCollisions) {
+    const wall = existingWalls[collision.existingWallIndex];
+    if (!wall) continue;
+
+    mergePoints.push({
+      wallIndex: wall.index,
+      poleIndex: collision.existingPoleIndex,
+      isFirst: true,
+    });
+    involvedWallIndices.add(wall.index);
+  }
+
+  for (const collision of lastPoleCollisions) {
+    const wall = existingWalls[collision.existingWallIndex];
+    if (!wall) continue;
+
+    mergePoints.push({
+      wallIndex: wall.index,
+      poleIndex: collision.existingPoleIndex,
+      isFirst: false,
+    });
+    involvedWallIndices.add(wall.index);
+  }
+
+  let isClosed = false;
+  if (firstPoleCollisions.length === 1 && lastPoleCollisions.length === 1) {
+    const firstWallIndex = firstPoleCollisions[0]?.existingWallIndex ?? -1;
+    const lastWallIndex = lastPoleCollisions[0]?.existingWallIndex ?? -1;
+    const firstWall = firstWallIndex >= 0 ? existingWalls[firstWallIndex] : undefined;
+    const lastWall = lastWallIndex >= 0 ? existingWalls[lastWallIndex] : undefined;
+
+    if (firstWall && lastWall && firstWall.index === lastWall.index) {
+      const firstPoleIndex = firstPoleCollisions[0]?.existingPoleIndex;
+      const lastPoleIndex = lastPoleCollisions[0]?.existingPoleIndex;
+
+      if (firstPoleIndex !== lastPoleIndex) {
+        isClosed = true;
+      }
+    }
+  }
+
+  const targetWallIndex = Math.min(...Array.from(involvedWallIndices));
+  const wallsToDelete = Array.from(involvedWallIndices).filter((idx) => idx !== targetWallIndex);
+
+  const mergedPoles = mergeWalls({
+    newWallPoles,
+    existingWalls,
+    mergePoints,
+    tolerance,
+  });
+
+  return {
+    canMerge: true,
+    targetWallIndex,
+    mergePoints,
+    mergedPoles,
+    isClosed,
+    wallsToDelete,
+  };
+}
+
+interface GraphNode {
+  id: string;
+  wallIndex: number;
+  isStart: boolean;
+  point: Point;
+  edges: Map<string, Point[]>;
+}
+
+export function mergeWalls(params: MergeWallsParams): Point[] {
+  const { newWallPoles, existingWalls, mergePoints, tolerance = 5 } = params;
+
+  if (mergePoints.length === 0) {
+    return newWallPoles;
+  }
+
+  const nodes = new Map<string, GraphNode>();
+
+  const getNode = (wallIndex: number, isStart: boolean, point: Point): GraphNode => {
+    const id = `W${wallIndex}_${isStart ? 'START' : 'END'}`;
+    if (!nodes.has(id)) {
+      nodes.set(id, {
+        id,
+        wallIndex,
+        isStart,
+        point,
+        edges: new Map(),
+      });
+    }
+    const node = nodes.get(id);
+    if (!node) {
+      throw new Error(`Node ${id} should exist after setting`);
+    }
+    return node;
+  };
+
+  const involvedWallIndices = new Set(mergePoints.map((mp) => mp.wallIndex));
+  const involvedWalls = existingWalls.filter((w) => involvedWallIndices.has(w.index));
+
+  const firstPole = newWallPoles[0];
+  const lastPole = newWallPoles[newWallPoles.length - 1];
+  if (!firstPole || !lastPole) {
+    return newWallPoles;
+  }
+
+  const newWallStart = getNode(-1, true, firstPole);
+  const newWallEnd = getNode(-1, false, lastPole);
+  newWallStart.edges.set(newWallEnd.id, newWallPoles);
+  newWallEnd.edges.set(newWallStart.id, [...newWallPoles].reverse());
+
+  for (const wall of involvedWalls) {
+    const wallPoles = wall.poles.map((p) => ({ x: p.x, y: p.y }));
+    const firstWallPole = wallPoles[0];
+    const lastWallPole = wallPoles[wallPoles.length - 1];
+    if (!firstWallPole || !lastWallPole) continue;
+
+    const startNode = getNode(wall.index, true, firstWallPole);
+    const endNode = getNode(wall.index, false, lastWallPole);
+
+    startNode.edges.set(endNode.id, wallPoles);
+    endNode.edges.set(startNode.id, [...wallPoles].reverse());
+  }
+
+  for (const mp of mergePoints) {
+    const wall = existingWalls.find((w) => w.index === mp.wallIndex);
+    if (!wall) continue;
+
+    const wallPoles = wall.poles.map((p) => ({ x: p.x, y: p.y }));
+    const targetPole = mp.poleIndex === 0 ? wallPoles[0] : wallPoles[wallPoles.length - 1];
+    if (!targetPole) continue;
+
+    const existingNode = getNode(mp.wallIndex, mp.poleIndex === 0, targetPole);
+    const newNode = mp.isFirst ? newWallStart : newWallEnd;
+
+    existingNode.edges.set(newNode.id, []);
+    newNode.edges.set(existingNode.id, []);
+  }
+
+  const leafNodes = Array.from(nodes.values()).filter((n) => n.edges.size === 1);
+
+  if (leafNodes.length === 0) {
+    return traversePath(nodes, newWallStart.id, new Set(), tolerance);
+  } else if (leafNodes.length >= 2) {
+    const startNodeId = leafNodes[0]?.id ?? newWallStart.id;
+    return traversePath(nodes, startNodeId, new Set(), tolerance);
+  } else {
+    return newWallPoles;
+  }
+}
+
+function traversePath(
+  nodes: Map<string, GraphNode>,
+  currentId: string,
+  visited: Set<string>,
+  tolerance: number,
+): Point[] {
+  const current = nodes.get(currentId);
+  if (!current) return [];
+
+  visited.add(currentId);
+  const result: Point[] = [];
+
+  for (const [neighborId, poles] of current.edges) {
+    if (visited.has(neighborId)) continue;
+
+    result.push(...poles);
+
+    const remaining = traversePath(nodes, neighborId, visited, tolerance);
+    result.push(...remaining);
+
+    return removeDuplicatePoles(result, tolerance);
+  }
+
+  return result;
+}