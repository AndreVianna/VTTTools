# EPIC-001: UI Migration - Implementation Roadmap

**Target Type**: Task (World)
**Target Item**: EPIC-001
**Item Specification**: Documents/Tasks/EPIC-001/TASK.md
**Created**: 2025-10-03
**Last Updated**: 2025-11-09 (Phase 9 Completion - World/Campaign Hierarchy)
**Version**: 2.1.0

---

## Quick Navigation

- **Phase Details**: [phases/](./phases/) - Detailed documentation for all 14 phases
- **Change Log**: [CHANGELOG.md](./CHANGELOG.md) - Concise version history with links
- **Lessons Learned**: [LESSONS_LEARNED.md](./LESSONS_LEARNED.md) - 23 technical insights organized by category
- **Current Work**: [Phase 8.8 - Manual Testing](./phases/PHASE_8_ENCOUNTER_MGMT.md#phase-88-manual-tests--ui-refinements--in-progress) | [Phase 8.9 - Fog of War (PLANNED)](#phase-89-fog-of-war-implementation--planned)

---

## Roadmap Overview

**Objective**: Complete migration from Blazor WebAssembly to React 19.1.1 + TypeScript SPA with enhanced encounter editor, asset library, and real-time collaboration features

**Scope**: Final phases - Phase 8.8 polish, Phase 8.9 Fog of War, Phase 10 SignalR frontend, Phases 12-13 release prep

**Total Phases**: 15 (Phases 1-9 ✅ Complete | Phase 8.8 🚧 90% | Phase 8.9 🔜 Planned | Phases 10-11 Backend ✅/Frontend 🚧 | Phases 12-14 🔜 Ready)

**Progress**: 84.1% core hours complete (351h completed / 417h average total, excluding optional Phase 14)

**Current Status**: Phase 8.8 🚧 90% complete (5-10h remaining) | Phase 8.9 🔜 Planned (16-24h) | Phase 9 ✅ Complete (16h) | Phase 10 Backend ✅/Frontend ❌ (22h) | Phase 11 ✅ Complete (16h)

---

## Current Active Phase

### Phase 8.8: Manual Testing & UI Refinements 🔄 IN PROGRESS

**Progress**: 90% complete (5-10h remaining)
**Current Work**: Wall marquee selection debugging
**Grade**: A (Excellent - based on completed features)

**Completed Features**:
- ✅ Asset Rotation System (12-16h, 11+ debugging iterations)
- ✅ Wall Undo/Redo System (18h, 132 tests, dual-queue architecture)
- ✅ Transactional Wall Editing (26h, 8 critical bugs fixed)
- ✅ Wall Delete & Break Operations (8h)
- ✅ Wall Placement & Editing UX (12h, industry-standard patterns)

**Remaining Work**:
- 🔄 Wall marquee selection debugging
- 🔄 Final polish and edge case handling

**Details**: See [PHASE_8_ENCOUNTER_MGMT.md](./phases/PHASE_8_ENCOUNTER_MGMT.md#phase-88-manual-tests--ui-refinements--in-progress)

---

## Phase 8.9: Fog of War Implementation 🔜 PLANNED

**Status**: 🔜 PLANNED (not yet started)
**Estimated Effort**: 16-24 hours
**Priority**: MEDIUM (enhances encounter editor capabilities)

**Objective**: Implement Fog of War drawing and management system using existing region infrastructure with hierarchical rendering and polygon clipping for additive/subtractive fog placement.

**Key Features**:
- Reuses existing region infrastructure (no new backend entity)
- Hierarchical naming system for render order ("1", "1.1", "1.1.1")
- Additive (+1) and subtractive (-1) regions for holes and islands
- Polygon clipping with `polygon-clipping` library
- FogOfWarPanel UI with mode toggle and quick actions (Hide All/Reveal All)

**Details**: See [PHASE_8_ENCOUNTER_MGMT.md](./phases/PHASE_8_SCENE_MGMT.md#phase-89-fog-of-war-implementation--planned)

---

## Phase Overview

| # | Phase | Status | Hours | Grade | Details |
|---|-------|--------|-------|-------|---------|
| 1 | Foundation | ✅ Complete | 8/8 | A | [PHASE_1_FOUNDATION.md](./phases/PHASE_1_FOUNDATION.md) |
| 2 | Auth & Landing | ✅ Complete | 16/16 | A | [PHASE_2_AUTH_LANDING.md](./phases/PHASE_2_AUTH_LANDING.md) |
| 3 | Encounter Pan/Zoom | ✅ Complete | 28/16 | A | [PHASE_3_ENCOUNTER_PAN_ZOOM.md](./phases/PHASE_3_ENCOUNTER_PAN_ZOOM.md) |
| 4 | Grid & Layers | ✅ Complete | 12/12 | A | [PHASE_4_GRID_LAYERS.md](./phases/PHASE_4_GRID_LAYERS.md) |
| 5 | Asset Library | ✅ Complete | 70/16 | A | [PHASE_5_ASSET_LIBRARY.md](./phases/PHASE_5_ASSET_LIBRARY.md) |
| 6 | Encounter Editor | ✅ Complete | 30/25 | A+ | [PHASE_6_ENCOUNTER_EDITOR.md](./phases/PHASE_6_ENCOUNTER_EDITOR.md) |
| 7 | Adventure Mgmt | ✅ Complete | 19/21 | A- | [PHASE_7_ADVENTURE_MGMT.md](./phases/PHASE_7_ADVENTURE_MGMT.md) |
<<<<<<< HEAD
| 8.0 | Encounter Mgmt | ✅ Complete | 23/12 | A- | [PHASE_8_ENCOUNTER_MGMT.md](./phases/PHASE_8_ENCOUNTER_MGMT.md#phase-80-encounter-management--complete) |
| 8.5 | Incomplete Items | 🚧 Partial | 9/13 | - | [PHASE_8_ENCOUNTER_MGMT.md](./phases/PHASE_8_ENCOUNTER_MGMT.md#phase-85-incomplete-items--partial) |
| 8.6 | Structures Backend | ✅ Complete | 37/32-42 | A- | [PHASE_8_ENCOUNTER_MGMT.md](./phases/PHASE_8_ENCOUNTER_MGMT.md#phase-86-structures-backend--complete) |
| 8.7 | Structures Frontend | ✅ Complete | 67/56-76 | A- | [PHASE_8_ENCOUNTER_MGMT.md](./phases/PHASE_8_ENCOUNTER_MGMT.md#phase-87-structures-frontend--complete) |
| 8.8 | Manual Tests | 🔄 Active | 5/8-12 | A | [PHASE_8_ENCOUNTER_MGMT.md](./phases/PHASE_8_ENCOUNTER_MGMT.md#phase-88-manual-tests--ui-refinements--in-progress) |
| 8.9 | Fog of War | 🔜 Planned | 0/16-24 | - | [PHASE_8_SCENE_MGMT.md](./phases/PHASE_8_SCENE_MGMT.md#phase-89-fog-of-war-implementation--planned) |
=======
| 8 | Encounter Mgmt | 🚧 Partial | 23/12 | A- | [PHASE_8_ENCOUNTER_MGMT.md](./phases/PHASE_8_ENCOUNTER_MGMT.md) |
>>>>>>> 7e765a12
| 9 | World/Campaign | ✅ Complete | 16/18 | A+ | [PHASE_9_WORLD_CAMPAIGN.md](./phases/PHASE_9_WORLD_CAMPAIGN.md) |
| 10 | Game Sessions | 🔜 Ready | 0/22 | - | [PHASE_10_GAME_SESSIONS.md](./phases/PHASE_10_GAME_SESSIONS.md) |
| 11 | Account Mgmt | 🚧 Partial | 15/16 | - | [PHASE_11_ACCOUNT_MGMT.md](./phases/PHASE_11_ACCOUNT_MGMT.md) |
| 12 | Audit Logging | 🚧 Partial | 12/13 | - | [PHASE_12_AUDIT_LOGGING.md](./phases/PHASE_12_AUDIT_LOGGING.md) |
| 13 | Release Prep | 🚧 Partial | 4/5 | - | [PHASE_13_RELEASE_PREP.md](./phases/PHASE_13_RELEASE_PREP.md) |
| 14 | Performance | 🔜 Optional | 0/16 | - | [PHASE_14_PERFORMANCE.md](./phases/PHASE_14_PERFORMANCE.md) |

**Legend**: ✅ Complete | 🚧 Partial | 🔄 Active | 🔜 Ready | ⚠️ Blocked

**Hours Format**: Actual/Estimated

---

## Key Deliverables

### Completed ✅
- ✅ Complete Konva-based encounter editor with grid, tokens, layers, undo/redo, offline mode
- ✅ Asset library UI with browsing, filtering, creation, Material-UI components
- ✅ Encounter CRUD UI with backend persistence and properties panel
- ✅ Adventure management UI with smart duplication and inline editing
- ✅ Encounter/Adventure duplication with smart naming pattern
- ✅ Bulk asset operations (clone/delete) with collection-level endpoints
- ✅ Auto-naming assets during placement
- ✅ Asset rotation system with interactive handles and backend persistence
- ✅ Wall undo/redo system with dual-queue architecture
- ✅ Transactional wall editing with atomic commits
- ✅ World/Campaign hierarchy with tabbed navigation (Phase 9, 16h, A+)

### In Progress 🚧
- 🚧 Wall marquee selection debugging (Phase 8.8)
- 🚧 Account management frontend polish (Phase 11, 4-6h remaining)

### Pending 🔜
- 🔜 Fog of War implementation (Phase 8.9, 16-24h, PLANNED)
- ⚠️ Structure placement type-specific logic (pending clarification)
- 🚧 Real-time game sessions: Backend ✅ COMPLETE (12 endpoints) | Frontend ❌ NOT STARTED
- 🚧 Audit logging user-facing features (Phase 12)
- 🔜 Legacy Blazor projects deprecated (Phase 13)

---

## Undocumented Complete Features

### Game Sessions Backend API ✅ COMPLETE
**Location**: `/home/user/VTTTools/Source/Game/`
**Endpoints**: 12 total (Create, List, Get, Update, Delete, Join, Leave, Start, Stop, ActivateEncounter + 2 config)
**Domain**: GameSession with Messages, Events, Participants collections
**Tests**: 5 unit tests
**Status**: Backend ready, frontend not started (SignalR 9.0.6 installed but no HubConnection usage)

### Account Management Backend API ✅ COMPLETE
**Location**: `/home/user/VTTTools/Source/Auth/`
**Endpoints**: 27 total across 5 mappers (Auth: 9 | Profile: 4 | Security: 1 | 2FA: 3 | Recovery: 2 | + others)
**Services**: AuthService, ProfileService, SecurityService, TwoFactorAuthenticationService, RecoveryCodeService
**Tests**: 134 unit tests
**Frontend**: 70% complete (ProfilePage, SecuritySettingsPage, 2FA components exist, 4-6h polish remaining)

### Undocumented Quality Work (Nov 5-13, 2025)
**TypeScript/ESLint Cleanup**: 16-20h (Fixed 112+ errors, achieved strict mode compliance)
**Asset Panel Enhancements**: 8-12h (localStorage settings, editable properties, backend API wiring)
**Asset Selection Fixes**: 12-16h (CTRL+click multiselect, 15+ bug fixes, coordinate conversion)
**Asset Rotation System**: 12-16h (Complete rotation feature with visual handle, mouse-based interaction, backend persistence)
**Layer Visibility System**: 3-4h (9-layer visibility toggles with Show All/Hide All, Fog of War icon change)
**Asset Rendering Bug Fix**: 2-3h (Fixed backend API contract mismatch for position/size, corrected grid-based size calculation)
**Total Undocumented**: 53-65 hours

---

## Error Handling Strategy

### Validation Errors
- **Form Validation**: Material-UI TextField error props with real-time validation
- **API Validation**: Display validation errors from backend using RTK Query error responses
- **Pattern**: Show inline field errors + summary message at form level

### Connection Errors
- **Offline Mode** (Phase 6): localStorage persistence + auto-sync on reconnect
- **Connection Lost UI**: ConnectionStatusBanner component blocks editing during outage
- **SignalR Resilience** (Phase 10): Auto-reconnect + message queuing + replay

### Component Error Boundaries
- **ErrorBoundary**: Catch React component errors, display fallback UI
- **Error Pages**: ServiceUnavailablePage for backend unavailability
- **Pattern**: Wrap route components in ErrorBoundary for graceful degradation

### References
- See Documents/Guides/TYPESCRIPT_STYLE_GUIDE.md § Error Handling

---

## Testing Strategy

### Unit Testing
- **Framework**: Vitest 2.1+ with React Testing Library
- **Scope**: Component rendering, user interactions, custom hooks, utility functions
- **Coverage Target**: ≥70% for components, ≥80% for utilities
- **Pattern**: AAA (Arrange, Act, Assert), user-centric queries (getByRole, getByLabelText)

### Integration Testing
- **RTK Query Integration**: Test API slice endpoints with MSW (Mock Service Worker)
- **Component Integration**: Test multi-component interactions (LoginPage + SimpleLoginForm)
- **Redux Integration**: Test component + Redux store interactions with mock store

### E2E Testing
- **Framework**: Playwright 1.55
- **Scope**: Critical paths (auth, encounter editor, game sessions)
- **Execution**: npm run test:e2e
- **Coverage**: All Phase 11 success criteria paths

### BDD Testing
- **Framework**: Cucumber/Gherkin
- **Scope**: 101 feature files (UI scenarios focus)
- **Phase**: Integrated per-phase (no dedicated BDD phase)
- **Coverage Target**: 100% feature file coverage

### References
- See Documents/Guides/TESTING_GUIDE.md for detailed standards

---

## Code Quality Standards

### TypeScript/React Standards
- **Style Guide**: Documents/Guides/TYPESCRIPT_STYLE_GUIDE.md
  - 4-space indentation, single quotes, semicolons required
  - Function components only (no class components)
  - Hooks follow `use` prefix convention
  - Props interfaces have `Props` suffix
- **Enforcement**: tsconfig.json strict mode, ESLint

### General Coding Standards
- **Standards Document**: Documents/Guides/CODING_STANDARDS.md
  - Component-based architecture with clear separation of concerns
  - Async all the way (no blocking operations)
  - Dependency injection via hooks/context
- **Enforcement**: Code review, automated linting

### Testing Standards
- **Testing Guide**: Documents/Guides/TESTING_GUIDE.md
  - Vitest + Testing Library for component tests
  - AAA pattern (Arrange, Act, Assert)
  - User-centric queries (getByRole, getByLabelText)
- **Enforcement**: Code review, coverage reports (≥70%)

### File Naming Conventions
- **Components**: PascalCase.tsx (LoginForm.tsx, ErrorBoundary.tsx)
- **Hooks**: camelCase.ts (useAuth.ts, useGameSession.ts)
- **Utilities**: camelCase.ts (validation.ts, errorHandling.ts)
- **Tests**: {Name}.test.tsx (LoginForm.test.tsx)

---

## � Critical Technical Debt

### HIGH PRIORITY: EncounterEditorPage.tsx Refactoring Required

**File**: `/home/user/VTTTools/Source/WebClientApp/src/pages/EncounterEditorPage.tsx`
**Current State**: 2,175 lines | 25+ useState hooks | 15+ useEffect hooks
**Priority**: HIGH (address in next sprint)
**Estimated Effort**: 16-24 hours

**Problem**:
- Single component violates Single Responsibility Principle
- Multiple concerns mixed (rendering, events, API, undo/redo, wall editing)
- Difficult to maintain and test
- Performance risks from excessive re-renders

**Refactoring Plan**:

1. **Extract Custom Hooks** (8 hours):
   - `useEncounterState` - encounter data, loading, errors
   - `useWallEditing` - wall transaction management
   - `useAssetManagement` - asset placement, selection, operations
   - `useKeyboardShortcuts` - Ctrl+Z/Y/C/V shortcuts

2. **Split Sub-Components** (8 hours):
   - `<EncounterToolbar>` - top/left/right toolbars
   - `<EncounterCanvas>` - Konva Stage wrapper
   - `<AssetManager>` - asset panels, placement cursor
   - `<WallEditor>` - wall drawing tools, preview

3. **Move Business Logic** (4 hours):
   - Coordinate conversion utilities
   - Snap calculation utilities
   - Selection management utilities

**Target**: <300 lines per component
**Success Criteria**: All components under 300 lines, hooks under 150 lines

---

## Task Context

**Task ID**: EPIC-001
**Task Type**: World
**Priority**: Critical

**Cross-References**:

- Features: UserAuthentication ✅, AccountManagement 🚧, LandingPage ✅, AssetManagement ✅, EncounterManagement 🚧, SessionManagement 🚧
- Components: WebClientApp (React SPA), VttTools.WebApp.WebAssembly (legacy), VttTools.WebApp.Common (legacy)
- Domain Areas: None (UI-only migration)

**Scope**: Migrate all Blazor UI to React with feature parity + UX enhancements (Konva encounter editor, Material-UI design system, Redux state management)

---

## Related WORLDs

### EPIC-002: Admin Application (40-60h) - PARALLEL TRACK

**Status**: 🔜 REQUIRED for Phase 13 (Release Preparation)
**Roadmap**: See Documents/Tasks/EPIC-002/ROADMAP.md (separate document)

**Objective**: Build administrative interface for system configuration, audit log viewing, and user management

**Critical Dependency**: Phase 13 (Release Preparation) is BLOCKED until EPIC-002 is complete

**Justification**:
- Admin operations require elevated security isolation (separate deployment, different endpoint)
- Complete admin capabilities (audit viewer, user management, system configuration) exceed single-phase scope
- Can execute in parallel with Phases 8.8, 10, 12 without blocking core user features
- Admin backend API already exists (Phase 12 creates admin audit endpoints)

**Deliverables**:
- Admin authentication with role-based access
- Audit log viewer with filtering and export
- User management interface
- System configuration dashboard

**Timeline**: Can start immediately (no prerequisites), must complete before Phase 13

---

## Dependency Graph

```text
Phase 1 (Foundation) ✅
    ↓
    ├─→ Phase 2 (Auth & Landing) ✅
    │       ↓
    │       └─→ Phase 11 (Account Management) 🚧 [16h]
    │
    ├─→ Phase 3 (Encounter: Pan/Zoom) ✅
    │       ↓
    │       └─→ Phase 4 (Encounter: Grid/Layers) ✅
    │               ↓
    │               ├─→ Phase 5 (Asset Library) ✅ [70h]
    │               │       ↓
    │               │       └─→ Phase 6 (Encounter: Tokens/Undo/Offline) ✅ [30h]
    │               │               ↓
    │               │               ├─→ Phase 7 (Adventure Management) ✅ [19h]
    │               │               │       ↓
    │               │               │       ├─→ Phase 8 (Encounter Management) 🚧 [154h total]
    │               │               │       │       ├─→ 8.0 ✅ [23h]
    │               │               │       │       ├─→ 8.5 🚧 [9h]
    │               │               │       │       ├─→ 8.6 ✅ [37h]
    │               │               │       │       ├─→ 8.7 ✅ [67h]
    │               │               │       │       ├─→ 8.8 🔄 [5h]
    │               │               │       │       │       ↓
    │               │               │       │       └─→ 8.9 🔜 [16-24h] (Fog of War)
    │               │               │       │               ↓
    │               │               │       │               └─→ Phase 9 (World/Campaign) ✅ [16h]
    │               │               │       │
    │               │               │       └─→ Phase 10 (Game Sessions) 🔜 [22h]
    │               │               │               ↓
    │               │               │               └─→ Phase 12 (Audit Logging) 🔜 [13h]
    │               │               │                       ↓
    │               │               │                       └─→ Phase 13 (Release Prep) 🔜 [5h]
    │               │               │                               ↑
    │               │               │                               └─ (REQUIRES EPIC-002)
    │               │               │                               ↓
    │               │               │                               └─→ Phase 14 (Performance) 🔜 OPTIONAL [16h]
    │               │               │
    │               │               └─→ Phase 11 (Account Management) 🚧 [PARALLEL]
    │               │
    │               └─→ Phase 9 (World/Campaign) ✅ [16h]
    │
    └─→ EPIC-002 (Admin Application) 🔜 PARALLEL [40-60h]
            └─→ BLOCKS Phase 13 (Release Preparation)
```

**Critical Path** (Sequential - 61-69 hours remaining):

- Phase 8.8: Manual Testing & Refinements - 5-10 hours 🔄 ACTIVE
- Phase 8.9: Fog of War Implementation - 16-24 hours 🔜 PLANNED
- Phase 10: Game Sessions/SignalR (frontend) - 22 hours 🔜
- Phase 12: Audit & Compliance Logging - 13 hours 🔜
- Phase 13: Release Preparation - 5 hours 🔜 (BLOCKED by EPIC-002)

**Parallel Track** (Independent - 4-6 hours):

- Phase 11: Account Management (70% complete, polish remaining) 🚧

**Completed Optional Work**:

- Phase 9: World/Campaign - 16 hours ✅ COMPLETE (A+ grade, production ready)

**Deferred Work**:

- Phase 14: Performance & Quality - 16 hours 🔜 OPTIONAL

**Separate World**:

- EPIC-002: Admin Application - 40-60 hours 🔜 REQUIRED for Phase 13

---

## Cross-Reference Traceability

**Task → Features → Components**:

Affected Features (6):

1. UserAuthentication → WebClientApp (auth pages) ✅
2. LandingPage → WebClientApp (landing page) ✅
3. EncounterManagement → WebClientApp (Konva encounter editor) 🚧
4. AssetManagement → WebClientApp (asset library UI) ✅
5. SessionManagement → WebClientApp (SignalR game sessions) 🚧
6. AccountManagement → WebClientApp (account settings) 🚧

Affected Components (3):

1. WebClientApp (React SPA) → Primary implementation target (100% new code)
2. VttTools.WebApp.WebAssembly (Blazor WASM) → Deprecate (mark legacy)
3. VttTools.WebApp.Common (Blazor components) → Deprecate (mark legacy)

Implementation Order:

- ✅ Phases 1-7: Foundation, Auth, Encounter basics, Assets, Adventures complete
- ✅ Phase 8.0-8.7: Encounter Management & Structures complete
- 🔄 Phase 8.8: Manual Testing & Refinements (active)
- ✅ Phase 9: World/Campaign hierarchy complete (16h, Grade A+, production ready)
- 🔜 Phase 10: SessionManagement feature (ready after Phase 8.8)
- 🚧 Phase 11: AccountManagement feature (70% complete, 4-6h polish)
- 🔜 Phase 12: Audit Logging (user-facing features)
- 🔜 Phase 13: Legacy cleanup + release prep (BLOCKED by EPIC-002)
- 🔜 Phase 14: Performance optimization (OPTIONAL)

---

## Risk Assessment

### Risk: Phase 9 Backend Blocker - RESOLVED ✅

- **Phase**: 9
- **Status**: RESOLVED - Phase 9 completed successfully (16h, Grade A+)
- **Original Concern**: World/Campaign services confirmed missing
- **Resolution**: Full backend and frontend implementation completed on 2025-11-09
- **Outcome**: Production-ready World→Campaign→Adventure hierarchy with tabbed navigation

### Risk: 100-Token Performance Target

- **Phase**: 6
- **Probability**: Medium
- **Impact**: High (core requirement for encounter editor)
- **Mitigation**: Konva caching, canvas virtualization, progressive rendering, early performance testing
- **Contingency**: Reduce target to 50 tokens if optimization insufficient, implement pagination for large encounters

### Risk: SignalR Real-Time Edge Cases

- **Phase**: 10
- **Probability**: Medium
- **Impact**: High (affects game session reliability)
- **Mitigation**: Connection resilience manager, message queuing, comprehensive reconnection testing
- **Contingency**: Implement polling fallback for unreliable connections

### Risk: Undo/Redo Complexity

- **Phase**: 6
- **Probability**: Low
- **Impact**: Medium (encounter editor UX degradation)
- **Mitigation**: Command pattern with well-defined interfaces, extensive testing with 100-level history
- **Contingency**: Reduce default history to 50 levels if memory issues arise

### Risk: Offline Mode Sync Conflicts

- **Phase**: 6
- **Probability**: Medium
- **Impact**: Medium (data consistency issues)
- **Mitigation**: Last-write-wins strategy, conflict detection UI, localStorage versioning
- **Contingency**: Disable offline editing for multi-user encounters, show read-only mode when offline

---

## Quality Gates

### Gate 1: Foundation Complete ✅ PASSED

- **Trigger**: After Phase 1
- **Criteria**:
  - Project builds without TypeScript errors (threshold: 0 errors) ✅
  - Redux DevTools functional (threshold: working) ✅
  - Routing renders protected routes (threshold: 100%) ✅
- **Validation Command**: npm run build && npm run test
- **Action if Failed**: Fix build/test errors before proceeding
- **Status**: ✅ Passed

### Gate 2: Authentication Complete ✅ PASSED

- **Trigger**: After Phase 2
- **Criteria**:
  - Login, registration, logout flows functional ✅
  - Password reset flows functional (request + confirm) ✅
  - 2FA verification components exist (full 2FA test deferred to Phase 11) ⚠️
  - BDD scenarios passing (threshold: 100% UI scenarios) 🚧 (step definitions integrated per-phase)
  - E2E tests passing (threshold: auth critical path) ✅
- **Validation Command**: npm run test:e2e -- --grep "@auth"
- **Action if Failed**: Fix auth flows before proceeding
- **Status**: ✅ Passed

### Gate 3: Encounter Pan/Zoom Complete ✅ PASSED

- **Trigger**: After Phase 3
- **Criteria**:
  - Konva Stage rendering without errors ✅
  - Mouse pan working (threshold: smooth 60fps) ✅
  - Zoom working (threshold: 0.1x-10x range) ✅
  - Protected encounter routes working ✅
- **Validation Command**: npm run dev (manual test)
- **Action if Failed**: Fix rendering/interaction before proceeding
- **Status**: ✅ Passed

### Gate 4: Grid & Layers Complete ✅ PASSED

- **Trigger**: After Phase 4
- **Criteria**:
  - All 5 grid types rendering correctly ✅
  - Layer switching functional ✅
  - Snap-to-grid working (threshold: ±1px accuracy) ✅
  - Grid configuration persistence working ✅
- **Validation Command**: npm run dev (manual test)
- **Action if Failed**: Fix grid/layer system before proceeding
- **Status**: ✅ Passed

### Gate 5: Asset Library Complete ✅ PASSED

- **Trigger**: After Phase 5
- **Criteria**:
  - Asset browsing functional (threshold: 100+ assets load <2s) ✅
  - Asset filtering working ✅
  - Asset creation workflow complete ✅
  - Blob storage integration working ✅
  - Multi-resource support working (portraits, tokens) ✅
- **Validation Command**: npm run test (unit tests ≥70% coverage)
- **Action if Failed**: Fix asset library before proceeding
- **Status**: ✅ Passed

### Gate 6: Encounter Editor Complete ✅ PASSED

- **Trigger**: After Phase 6
- **Criteria**:
  - Token placement working ✅
  - Undo/redo functional (threshold: 100 levels) ✅
  - Offline mode working ✅
  - Multi-asset selection working ✅
  - Performance target met (threshold: 100 tokens @ 60fps) ⚠️ (deferred to Phase 14)
  - Collision detection working ✅
- **Validation Command**: npm run test (unit tests ≥85% coverage)
- **Action if Failed**: Fix encounter editor before proceeding
- **Status**: ✅ Passed (performance optimization deferred)

### Gate 7: Adventure Management Complete ✅ PASSED

- **Trigger**: After Phase 7
- **Criteria**:
  - Adventure CRUD operations functional ✅
  - Smart duplication working ✅
  - Infinite scroll working (threshold: smooth <16ms frame time) ✅
  - Auto-save working ✅
- **Validation Command**: npm run test
- **Action if Failed**: Fix adventure management before proceeding
- **Status**: ✅ Passed

### Gate 8: Encounter Management Complete 🚧 PARTIAL

- **Trigger**: After Phase 8
- **Criteria**:
  - Encounter CRUD operations functional ✅
  - Backend persistence working ✅
  - Properties panel functional ✅
  - Structures backend complete ✅
  - Structures frontend complete ✅
  - Wall editing complete 🔄
  - All manual tests passing 🔄
- **Validation Command**: npm run test
- **Action if Failed**: Complete Phase 8.8 before proceeding
- **Status**: 🔄 In Progress (Phase 8.8 at 90%)

### Gate 9: Game Sessions Complete ❌ NOT STARTED

- **Trigger**: After Phase 10
- **Criteria**:
  - SignalR connection working
  - Real-time messaging functional
  - Session join/leave working
  - Reconnection handling working
- **Validation Command**: npm run test:e2e -- --grep "@sessions"
- **Action if Failed**: Fix real-time features before proceeding
- **Status**: ❌ Not Started

### Gate 10: Account Management Complete 🚧 PARTIAL

- **Trigger**: After Phase 11
- **Criteria**:
  - Profile editing functional ✅
  - Security settings functional ✅
  - 2FA setup functional ✅
  - Recovery codes functional ✅
  - Email confirmation functional ✅
  - Password change dialog 🚧
  - Integration tests passing 🚧
- **Validation Command**: npm run test
- **Action if Failed**: Complete remaining features
- **Status**: 🚧 70% Complete

### Gate 11: Audit Logging Complete ❌ NOT STARTED

- **Trigger**: After Phase 12
- **Criteria**:
  - All auditable actions logging correctly
  - User audit queries functional
  - Profile/Security pages show audit data
  - Admin API functional (backend only)
  - Performance acceptable (<5ms per request)
- **Validation Command**: npm run test
- **Action if Failed**: Fix audit logging before release
- **Status**: ❌ Not Started

### Gate 12: Production Ready ❌ NOT STARTED

- **Trigger**: After Phase 13 (BLOCKED by EPIC-002)
- **Criteria**:
  - All tests passing (unit, integration, E2E, BDD)
  - Documentation complete
  - Production build succeeds
  - Legacy Blazor deprecated
  - EPIC-002 Admin Application complete
- **Validation Command**: npm run build && npm run test && npm run test:e2e
- **Action if Failed**: Address gaps before deployment
- **Status**: ❌ Not Started

---

## Progress Tracking

**Phase 1**: ✅ Complete (8/8 hours, 100%)
**Phase 2**: ✅ Complete (16/16 hours, 100%)
**Phase 3**: ✅ Complete (28/16 hours, 175%) - Expanded for auth improvements
**Phase 4**: ✅ Complete (12/12 hours, 100%)
**Phase 5**: ✅ Complete (70/16 hours, 437%) - Major scope expansion (multi-resource + SVG + blob)
**Phase 6**: ✅ Complete (30/25 hours, 120%) - Enhanced with multi-select + collision + marquee
**Phase 7**: ✅ Complete (19/21 hours, 90%)
**Phase 8.0**: ✅ Complete (23/12 hours, 192%) - Backend integration challenges
**Phase 8.5**: 🚧 PARTIAL (9/13 hours, 69%) - 5 of 6 complete, Item 1 → Phase 8.6 & 8.7
**Phase 8.6**: ✅ Complete (37/32-42 hours, 97%) - Structures Backend
**Phase 8.7**: ✅ Complete (67/56-76 hours, 89%) - Structures Frontend
**Phase 8.8**: 🔄 IN PROGRESS (5/8-12 hours, 50%) - Manual Tests & UI Refinements
**Phase 8.9**: 🔜 PLANNED (0/16-24 hours, 0%) - Fog of War Implementation
**Phase 9**: ✅ Complete (16/18 hours, 89%) - World/Campaign Hierarchy (Grade A+)
**Phase 10**: 🔜 (0/22 hours, 0%) - Game Sessions - READY
**Phase 11**: ✅ Complete (16/16 hours, 100%) - Account Management
**Phase 12**: 🔜 (0/13 hours, 0%) - Audit & Compliance Logging - READY
**Phase 13**: 🔜 (0/5 hours, 0%) - Release Preparation - READY (after EPIC-002)
**Phase 14**: 🔜 FINAL (0/16 hours, 0%) - Performance & Quality Refinements - OPTIONAL

**Remaining Effort**: 82-90 hours total
- 61-69 hours available (8.8: 5-10h + 8.9: 16-24h + 10: 22h + 12: 13h + 13: 5h)
- 16 hours optional (Phase 14)

**Calculation Breakdown**:

- Total Effort: 433-441 hours (351 completed + 82-90 remaining, including 16 hours optional Phase 14)
- Core Required: 417-425 hours (351 completed + 66-74 remaining, excluding optional Phase 14)
- Completed (Phases 1-9, 11): 351 hours (8+16+28+12+70+30+19+23+9+37+67+16+16)
- Remaining Core: 66-74 hours (8.8: 5-10h + 8.9: 16-24h + 10: 22h + 12: 13h + 13: 5h)
- Optional (Phase 14): 16 hours
- EPIC-002 (Admin Application): 40-60 hours (separate WORLD, parallel track, REQUIRED for Phase 13)
- Available Now: 61-69 hours (Phase 8.8 + 8.9 + 10 + 12 + 13)
- Blocked by EPIC-002: Phase 13 (Release Preparation - requires Admin App complete)
- Parallel Track: EPIC-002 Admin Application (40-60h, separate roadmap)
- Progress: 84.1% EPIC-001 core hours (351/417 average, excluding optional Phase 14)
- Note: Phase 8.9 (Fog of War) can proceed after Phase 8.8, Phase 10 can proceed after Phase 8.9

**Phase Expansion Notes**:
- Phase 3 expanded from 16h to 28h for auth improvements and authorization docs
- Phase 5 expanded from 16h to 70h for multi-resource system, SVG conversion, blob storage
- Phase 6 expanded from 25h to 30h+ for major enhancements (multi-select, collision, marquee)
- Phase 7 delivered in 19h vs 21h estimated (90%)
- Phase 8.0 expanded from 12h to 23h for backend integration and bug fixes
- Phase 8.5 added mid-phase (13h) to address incomplete items
- Phase 8.6 delivered in 37h vs 32-42h estimated (97%)
- Phase 8.7 delivered in 67h vs 56-76h estimated (89%)
- Phase 8.8 added for user-guided manual testing (8-12h)
- Phase 8.9 added for Fog of War implementation (16-24h) - PLANNED
- Phase 9 delivered in 16h vs 18h estimated (89%) - World/Campaign hierarchy complete

---

## Related Documentation

- [Phase Files](./phases/) - Detailed phase documentation
- [CHANGELOG.md](./CHANGELOG.md) - Concise version history
- [LESSONS_LEARNED.md](./LESSONS_LEARNED.md) - 23 technical insights
- [EPIC-002 Roadmap](../EPIC-002/ROADMAP.md) - Admin Application (separate track)

---

<!--
═══════════════════════════════════════════════════════════════
ROADMAP QUALITY CHECKLIST - Score: 95/100
═══════════════════════════════════════════════════════════════

## Scope & Objectives (15 points)
✅ 5pts: Clear roadmap objective (complete React migration)
✅ 5pts: Scope well-defined (Phases 1-14 detailed)
✅ 5pts: Deliverables list complete (all components listed)

## Phase Organization (25 points)
✅ 10pts: Logical phase breakdown (14 phases total)
✅ 10pts: Items properly sequenced by dependencies
✅ 5pts: Each phase has clear objective

## Dependency Management (20 points)
✅ 10pts: All dependencies identified (Phase 9 blocker, EPIC-002 blocker, parallel tracks)
✅ 5pts: Critical path documented (Phases 8.8-10-12-13)
✅ 5pts: Blocking relationships clear (dependency graph)

## Quality Gates (15 points)
✅ 10pts: Quality gate after each phase (12 gates defined)
✅ 5pts: Validation commands specified

## Implementation Details (15 points)
✅ 5pts: Implementation sequences with effort estimates
✅ 5pts: Success criteria per phase (in phase files)
✅ 5pts: Complexity estimates provided (in phase files)

## Risk Assessment (10 points)
✅ 5pts: 5 risks identified with mitigation
✅ 5pts: Contingency plans documented

═══════════════════════════════════════════════════════════════
--><|MERGE_RESOLUTION|>--- conflicted
+++ resolved
@@ -14,7 +14,7 @@
 - **Phase Details**: [phases/](./phases/) - Detailed documentation for all 14 phases
 - **Change Log**: [CHANGELOG.md](./CHANGELOG.md) - Concise version history with links
 - **Lessons Learned**: [LESSONS_LEARNED.md](./LESSONS_LEARNED.md) - 23 technical insights organized by category
-- **Current Work**: [Phase 8.8 - Manual Testing](./phases/PHASE_8_ENCOUNTER_MGMT.md#phase-88-manual-tests--ui-refinements--in-progress) | [Phase 8.9 - Fog of War (PLANNED)](#phase-89-fog-of-war-implementation--planned)
+- **Current Work**: [Phase 8.8 - Manual Testing](./phases/PHASE_8_ENCOUNTER_MGMT.md#phase-88-manual-tests--ui-refinements--in-progress)
 
 ---
 
@@ -22,13 +22,13 @@
 
 **Objective**: Complete migration from Blazor WebAssembly to React 19.1.1 + TypeScript SPA with enhanced encounter editor, asset library, and real-time collaboration features
 
-**Scope**: Final phases - Phase 8.8 polish, Phase 8.9 Fog of War, Phase 10 SignalR frontend, Phases 12-13 release prep
-
-**Total Phases**: 15 (Phases 1-9 ✅ Complete | Phase 8.8 🚧 90% | Phase 8.9 🔜 Planned | Phases 10-11 Backend ✅/Frontend 🚧 | Phases 12-14 🔜 Ready)
-
-**Progress**: 84.1% core hours complete (351h completed / 417h average total, excluding optional Phase 14)
-
-**Current Status**: Phase 8.8 🚧 90% complete (5-10h remaining) | Phase 8.9 🔜 Planned (16-24h) | Phase 9 ✅ Complete (16h) | Phase 10 Backend ✅/Frontend ❌ (22h) | Phase 11 ✅ Complete (16h)
+**Scope**: Final 3% of UI migration - Phase 8.8 polish, Phase 10 SignalR frontend, Phases 12-13 release prep
+
+**Total Phases**: 14 (Phases 1-9 ✅ Complete | Phase 8.8 🚧 90% | Phases 10-11 Backend ✅/Frontend 🚧 | Phases 12-14 🔜 Ready)
+
+**Progress**: 99% complete (384h documented + 48-58h undocumented quality work = 432-442h actual / 420h estimated)
+
+**Current Status**: Phase 8.8 🚧 90% complete (5-10h remaining) | Phase 9 ✅ Complete (16h) | Phase 10 Backend ✅/Frontend ❌ (22h) | Phase 11 Backend ✅/Frontend 🚧 70% (4-6h)
 
 ---
 
@@ -52,25 +52,6 @@
 - 🔄 Final polish and edge case handling
 
 **Details**: See [PHASE_8_ENCOUNTER_MGMT.md](./phases/PHASE_8_ENCOUNTER_MGMT.md#phase-88-manual-tests--ui-refinements--in-progress)
-
----
-
-## Phase 8.9: Fog of War Implementation 🔜 PLANNED
-
-**Status**: 🔜 PLANNED (not yet started)
-**Estimated Effort**: 16-24 hours
-**Priority**: MEDIUM (enhances encounter editor capabilities)
-
-**Objective**: Implement Fog of War drawing and management system using existing region infrastructure with hierarchical rendering and polygon clipping for additive/subtractive fog placement.
-
-**Key Features**:
-- Reuses existing region infrastructure (no new backend entity)
-- Hierarchical naming system for render order ("1", "1.1", "1.1.1")
-- Additive (+1) and subtractive (-1) regions for holes and islands
-- Polygon clipping with `polygon-clipping` library
-- FogOfWarPanel UI with mode toggle and quick actions (Hide All/Reveal All)
-
-**Details**: See [PHASE_8_ENCOUNTER_MGMT.md](./phases/PHASE_8_SCENE_MGMT.md#phase-89-fog-of-war-implementation--planned)
 
 ---
 
@@ -85,16 +66,7 @@
 | 5 | Asset Library | ✅ Complete | 70/16 | A | [PHASE_5_ASSET_LIBRARY.md](./phases/PHASE_5_ASSET_LIBRARY.md) |
 | 6 | Encounter Editor | ✅ Complete | 30/25 | A+ | [PHASE_6_ENCOUNTER_EDITOR.md](./phases/PHASE_6_ENCOUNTER_EDITOR.md) |
 | 7 | Adventure Mgmt | ✅ Complete | 19/21 | A- | [PHASE_7_ADVENTURE_MGMT.md](./phases/PHASE_7_ADVENTURE_MGMT.md) |
-<<<<<<< HEAD
-| 8.0 | Encounter Mgmt | ✅ Complete | 23/12 | A- | [PHASE_8_ENCOUNTER_MGMT.md](./phases/PHASE_8_ENCOUNTER_MGMT.md#phase-80-encounter-management--complete) |
-| 8.5 | Incomplete Items | 🚧 Partial | 9/13 | - | [PHASE_8_ENCOUNTER_MGMT.md](./phases/PHASE_8_ENCOUNTER_MGMT.md#phase-85-incomplete-items--partial) |
-| 8.6 | Structures Backend | ✅ Complete | 37/32-42 | A- | [PHASE_8_ENCOUNTER_MGMT.md](./phases/PHASE_8_ENCOUNTER_MGMT.md#phase-86-structures-backend--complete) |
-| 8.7 | Structures Frontend | ✅ Complete | 67/56-76 | A- | [PHASE_8_ENCOUNTER_MGMT.md](./phases/PHASE_8_ENCOUNTER_MGMT.md#phase-87-structures-frontend--complete) |
-| 8.8 | Manual Tests | 🔄 Active | 5/8-12 | A | [PHASE_8_ENCOUNTER_MGMT.md](./phases/PHASE_8_ENCOUNTER_MGMT.md#phase-88-manual-tests--ui-refinements--in-progress) |
-| 8.9 | Fog of War | 🔜 Planned | 0/16-24 | - | [PHASE_8_SCENE_MGMT.md](./phases/PHASE_8_SCENE_MGMT.md#phase-89-fog-of-war-implementation--planned) |
-=======
 | 8 | Encounter Mgmt | 🚧 Partial | 23/12 | A- | [PHASE_8_ENCOUNTER_MGMT.md](./phases/PHASE_8_ENCOUNTER_MGMT.md) |
->>>>>>> 7e765a12
 | 9 | World/Campaign | ✅ Complete | 16/18 | A+ | [PHASE_9_WORLD_CAMPAIGN.md](./phases/PHASE_9_WORLD_CAMPAIGN.md) |
 | 10 | Game Sessions | 🔜 Ready | 0/22 | - | [PHASE_10_GAME_SESSIONS.md](./phases/PHASE_10_GAME_SESSIONS.md) |
 | 11 | Account Mgmt | 🚧 Partial | 15/16 | - | [PHASE_11_ACCOUNT_MGMT.md](./phases/PHASE_11_ACCOUNT_MGMT.md) |
@@ -128,7 +100,6 @@
 - 🚧 Account management frontend polish (Phase 11, 4-6h remaining)
 
 ### Pending 🔜
-- 🔜 Fog of War implementation (Phase 8.9, 16-24h, PLANNED)
 - ⚠️ Structure placement type-specific logic (pending clarification)
 - 🚧 Real-time game sessions: Backend ✅ COMPLETE (12 endpoints) | Frontend ❌ NOT STARTED
 - 🚧 Audit logging user-facing features (Phase 12)
@@ -353,9 +324,7 @@
     │               │               │       │       ├─→ 8.5 🚧 [9h]
     │               │               │       │       ├─→ 8.6 ✅ [37h]
     │               │               │       │       ├─→ 8.7 ✅ [67h]
-    │               │               │       │       ├─→ 8.8 🔄 [5h]
-    │               │               │       │       │       ↓
-    │               │               │       │       └─→ 8.9 🔜 [16-24h] (Fog of War)
+    │               │               │       │       └─→ 8.8 🔄 [5h]
     │               │               │       │               ↓
     │               │               │       │               └─→ Phase 9 (World/Campaign) ✅ [16h]
     │               │               │       │
@@ -377,10 +346,9 @@
             └─→ BLOCKS Phase 13 (Release Preparation)
 ```
 
-**Critical Path** (Sequential - 61-69 hours remaining):
+**Critical Path** (Sequential - 45 hours remaining):
 
 - Phase 8.8: Manual Testing & Refinements - 5-10 hours 🔄 ACTIVE
-- Phase 8.9: Fog of War Implementation - 16-24 hours 🔜 PLANNED
 - Phase 10: Game Sessions/SignalR (frontend) - 22 hours 🔜
 - Phase 12: Audit & Compliance Logging - 13 hours 🔜
 - Phase 13: Release Preparation - 5 hours 🔜 (BLOCKED by EPIC-002)
@@ -653,7 +621,6 @@
 **Phase 8.6**: ✅ Complete (37/32-42 hours, 97%) - Structures Backend
 **Phase 8.7**: ✅ Complete (67/56-76 hours, 89%) - Structures Frontend
 **Phase 8.8**: 🔄 IN PROGRESS (5/8-12 hours, 50%) - Manual Tests & UI Refinements
-**Phase 8.9**: 🔜 PLANNED (0/16-24 hours, 0%) - Fog of War Implementation
 **Phase 9**: ✅ Complete (16/18 hours, 89%) - World/Campaign Hierarchy (Grade A+)
 **Phase 10**: 🔜 (0/22 hours, 0%) - Game Sessions - READY
 **Phase 11**: ✅ Complete (16/16 hours, 100%) - Account Management
@@ -661,23 +628,23 @@
 **Phase 13**: 🔜 (0/5 hours, 0%) - Release Preparation - READY (after EPIC-002)
 **Phase 14**: 🔜 FINAL (0/16 hours, 0%) - Performance & Quality Refinements - OPTIONAL
 
-**Remaining Effort**: 82-90 hours total
-- 61-69 hours available (8.8: 5-10h + 8.9: 16-24h + 10: 22h + 12: 13h + 13: 5h)
+**Remaining Effort**: 66 hours total
+- 45 hours available (8.8: 5-10h + 10: 22h + 12: 13h + 13: 5h)
 - 16 hours optional (Phase 14)
 
 **Calculation Breakdown**:
 
-- Total Effort: 433-441 hours (351 completed + 82-90 remaining, including 16 hours optional Phase 14)
-- Core Required: 417-425 hours (351 completed + 66-74 remaining, excluding optional Phase 14)
+- Total Effort: 417 hours (351 completed + 66 remaining, including 16 hours optional Phase 14)
+- Core Required: 401 hours (351 completed + 50 remaining, excluding optional Phase 14)
 - Completed (Phases 1-9, 11): 351 hours (8+16+28+12+70+30+19+23+9+37+67+16+16)
-- Remaining Core: 66-74 hours (8.8: 5-10h + 8.9: 16-24h + 10: 22h + 12: 13h + 13: 5h)
+- Remaining Core: 50 hours (8.8: 5-10h + 10: 22h + 12: 13h + 13: 5h)
 - Optional (Phase 14): 16 hours
 - EPIC-002 (Admin Application): 40-60 hours (separate WORLD, parallel track, REQUIRED for Phase 13)
-- Available Now: 61-69 hours (Phase 8.8 + 8.9 + 10 + 12 + 13)
+- Available Now: 45 hours (Phase 8.8 + 10 + 12 + 13)
 - Blocked by EPIC-002: Phase 13 (Release Preparation - requires Admin App complete)
 - Parallel Track: EPIC-002 Admin Application (40-60h, separate roadmap)
-- Progress: 84.1% EPIC-001 core hours (351/417 average, excluding optional Phase 14)
-- Note: Phase 8.9 (Fog of War) can proceed after Phase 8.8, Phase 10 can proceed after Phase 8.9
+- Progress: 87.5% EPIC-001 core hours (351/401, excluding optional Phase 14)
+- Note: Phase 10 can proceed after Phase 8.8 (sessions reference encounters from Phase 8)
 
 **Phase Expansion Notes**:
 - Phase 3 expanded from 16h to 28h for auth improvements and authorization docs
@@ -689,7 +656,6 @@
 - Phase 8.6 delivered in 37h vs 32-42h estimated (97%)
 - Phase 8.7 delivered in 67h vs 56-76h estimated (89%)
 - Phase 8.8 added for user-guided manual testing (8-12h)
-- Phase 8.9 added for Fog of War implementation (16-24h) - PLANNED
 - Phase 9 delivered in 16h vs 18h estimated (89%) - World/Campaign hierarchy complete
 
 ---
